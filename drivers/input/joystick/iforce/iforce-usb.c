--- conflicted
+++ resolved
@@ -182,17 +182,10 @@
 	}
 
 	__iforce_usb_xmit(iforce);
-<<<<<<< HEAD
 
 	wake_up(&iforce->wait);
 }
 
-=======
-
-	wake_up(&iforce->wait);
-}
-
->>>>>>> bb831786
 static int iforce_usb_probe(struct usb_interface *intf,
 				const struct usb_device_id *id)
 {
@@ -211,13 +204,10 @@
 	if (!usb_endpoint_is_int_in(epirq))
 		return -ENODEV;
 
-<<<<<<< HEAD
-=======
 	epout = &interface->endpoint[1].desc;
 	if (!usb_endpoint_is_int_out(epout))
 		return -ENODEV;
 
->>>>>>> bb831786
 	iforce_usb = kzalloc(sizeof(*iforce_usb), GFP_KERNEL);
 	if (!iforce_usb)
 		goto fail;
@@ -231,7 +221,6 @@
 		goto fail;
 
 	iforce_usb->iforce.xport_ops = &iforce_usb_xport_ops;
-<<<<<<< HEAD
 
 	iforce_usb->usbdev = dev;
 	iforce_usb->intf = intf;
@@ -246,22 +235,6 @@
 			 iforce_usb->data_out, sizeof(iforce_usb->data_out),
 			 iforce_usb_out, iforce_usb, epout->bInterval);
 
-=======
-
-	iforce_usb->usbdev = dev;
-	iforce_usb->intf = intf;
-
-	usb_fill_int_urb(iforce_usb->irq, dev,
-			 usb_rcvintpipe(dev, epirq->bEndpointAddress),
-			 iforce_usb->data_in, sizeof(iforce_usb->data_in),
-			 iforce_usb_irq, iforce_usb, epirq->bInterval);
-
-	usb_fill_int_urb(iforce_usb->out, dev,
-			 usb_sndintpipe(dev, epout->bEndpointAddress),
-			 iforce_usb->data_out, sizeof(iforce_usb->data_out),
-			 iforce_usb_out, iforce_usb, epout->bInterval);
-
->>>>>>> bb831786
 	err = iforce_init_device(&intf->dev, BUS_USB, &iforce_usb->iforce);
 	if (err)
 		goto fail;
