/*
 * (c) Copyright 2002-2010, Ralink Technology, Inc.
 * Copyright (C) 2014 Felix Fietkau <nbd@openwrt.org>
 * Copyright (C) 2015 Jakub Kicinski <kubakici@wp.pl>
 * Copyright (C) 2018 Stanislaw Gruszka <stf_xl@wp.pl>
 *
 * This program is free software; you can redistribute it and/or modify
 * it under the terms of the GNU General Public License version 2
 * as published by the Free Software Foundation
 *
 * This program is distributed in the hope that it will be useful,
 * but WITHOUT ANY WARRANTY; without even the implied warranty of
 * MERCHANTABILITY or FITNESS FOR A PARTICULAR PURPOSE.  See the
 * GNU General Public License for more details.
 */

#include <linux/kernel.h>
#include <linux/etherdevice.h>

#include "mt76x0.h"
#include "mcu.h"
#include "eeprom.h"
#include "phy.h"
#include "initvals.h"
#include "initvals_phy.h"
#include "../mt76x02_phy.h"

static int
mt76x0_rf_csr_wr(struct mt76x02_dev *dev, u32 offset, u8 value)
{
	int ret = 0;
	u8 bank, reg;

	if (test_bit(MT76_REMOVED, &dev->mt76.state))
		return -ENODEV;

	bank = MT_RF_BANK(offset);
	reg = MT_RF_REG(offset);

	if (WARN_ON_ONCE(reg > 127) || WARN_ON_ONCE(bank > 8))
		return -EINVAL;

	mutex_lock(&dev->phy_mutex);

	if (!mt76_poll(dev, MT_RF_CSR_CFG, MT_RF_CSR_CFG_KICK, 0, 100)) {
		ret = -ETIMEDOUT;
		goto out;
	}

	mt76_wr(dev, MT_RF_CSR_CFG,
		FIELD_PREP(MT_RF_CSR_CFG_DATA, value) |
		FIELD_PREP(MT_RF_CSR_CFG_REG_BANK, bank) |
		FIELD_PREP(MT_RF_CSR_CFG_REG_ID, reg) |
		MT_RF_CSR_CFG_WR |
		MT_RF_CSR_CFG_KICK);

out:
	mutex_unlock(&dev->phy_mutex);

	if (ret < 0)
		dev_err(dev->mt76.dev, "Error: RF write %d:%d failed:%d!!\n",
			bank, reg, ret);

	return ret;
}

static int mt76x0_rf_csr_rr(struct mt76x02_dev *dev, u32 offset)
{
	int ret = -ETIMEDOUT;
	u32 val;
	u8 bank, reg;

	if (test_bit(MT76_REMOVED, &dev->mt76.state))
		return -ENODEV;

	bank = MT_RF_BANK(offset);
	reg = MT_RF_REG(offset);

	if (WARN_ON_ONCE(reg > 127) || WARN_ON_ONCE(bank > 8))
		return -EINVAL;

	mutex_lock(&dev->phy_mutex);

	if (!mt76_poll(dev, MT_RF_CSR_CFG, MT_RF_CSR_CFG_KICK, 0, 100))
		goto out;

	mt76_wr(dev, MT_RF_CSR_CFG,
		FIELD_PREP(MT_RF_CSR_CFG_REG_BANK, bank) |
		FIELD_PREP(MT_RF_CSR_CFG_REG_ID, reg) |
		MT_RF_CSR_CFG_KICK);

	if (!mt76_poll(dev, MT_RF_CSR_CFG, MT_RF_CSR_CFG_KICK, 0, 100))
		goto out;

	val = mt76_rr(dev, MT_RF_CSR_CFG);
	if (FIELD_GET(MT_RF_CSR_CFG_REG_ID, val) == reg &&
	    FIELD_GET(MT_RF_CSR_CFG_REG_BANK, val) == bank)
		ret = FIELD_GET(MT_RF_CSR_CFG_DATA, val);

out:
	mutex_unlock(&dev->phy_mutex);

	if (ret < 0)
		dev_err(dev->mt76.dev, "Error: RF read %d:%d failed:%d!!\n",
			bank, reg, ret);

	return ret;
}

static int
mt76x0_rf_wr(struct mt76x02_dev *dev, u32 offset, u8 val)
{
	if (mt76_is_usb(dev)) {
		struct mt76_reg_pair pair = {
			.reg = offset,
			.value = val,
		};

		WARN_ON_ONCE(!test_bit(MT76_STATE_MCU_RUNNING,
			     &dev->mt76.state));
		return mt76_wr_rp(dev, MT_MCU_MEMMAP_RF, &pair, 1);
	} else {
		return mt76x0_rf_csr_wr(dev, offset, val);
	}
}

static int mt76x0_rf_rr(struct mt76x02_dev *dev, u32 offset)
{
	int ret;
	u32 val;

	if (mt76_is_usb(dev)) {
		struct mt76_reg_pair pair = {
			.reg = offset,
		};

		WARN_ON_ONCE(!test_bit(MT76_STATE_MCU_RUNNING,
			     &dev->mt76.state));
		ret = mt76_rd_rp(dev, MT_MCU_MEMMAP_RF, &pair, 1);
		val = pair.value;
	} else {
		ret = val = mt76x0_rf_csr_rr(dev, offset);
	}

	return (ret < 0) ? ret : val;
}

static int
mt76x0_rf_rmw(struct mt76x02_dev *dev, u32 offset, u8 mask, u8 val)
{
	int ret;

	ret = mt76x0_rf_rr(dev, offset);
	if (ret < 0)
		return ret;

	val |= ret & ~mask;

	ret = mt76x0_rf_wr(dev, offset, val);
	return ret ? ret : val;
}

static int
mt76x0_rf_set(struct mt76x02_dev *dev, u32 offset, u8 val)
{
	return mt76x0_rf_rmw(dev, offset, 0, val);
}

static int
mt76x0_rf_clear(struct mt76x02_dev *dev, u32 offset, u8 mask)
{
	return mt76x0_rf_rmw(dev, offset, mask, 0);
}

static void
mt76x0_phy_rf_csr_wr_rp(struct mt76x02_dev *dev,
			const struct mt76_reg_pair *data,
			int n)
{
	while (n-- > 0) {
		mt76x0_rf_csr_wr(dev, data->reg, data->value);
		data++;
	}
}

#define RF_RANDOM_WRITE(dev, tab) do {					\
	if (mt76_is_mmio(dev))						\
		mt76x0_phy_rf_csr_wr_rp(dev, tab, ARRAY_SIZE(tab));	\
	else								\
		mt76_wr_rp(dev, MT_MCU_MEMMAP_RF, tab, ARRAY_SIZE(tab));\
} while (0)

int mt76x0_phy_wait_bbp_ready(struct mt76x02_dev *dev)
{
	int i = 20;
	u32 val;

	do {
		val = mt76_rr(dev, MT_BBP(CORE, 0));
		if (val && ~val)
			break;
	} while (--i);

	if (!i) {
		dev_err(dev->mt76.dev, "Error: BBP is not ready\n");
		return -EIO;
	}

	dev_dbg(dev->mt76.dev, "BBP version %08x\n", val);
	return 0;
}

static void
mt76x0_phy_set_band(struct mt76x02_dev *dev, enum nl80211_band band)
{
	switch (band) {
	case NL80211_BAND_2GHZ:
		RF_RANDOM_WRITE(dev, mt76x0_rf_2g_channel_0_tab);

		mt76x0_rf_wr(dev, MT_RF(5, 0), 0x45);
		mt76x0_rf_wr(dev, MT_RF(6, 0), 0x44);

		mt76_wr(dev, MT_TX_ALC_VGA3, 0x00050007);
		mt76_wr(dev, MT_TX0_RF_GAIN_CORR, 0x003E0002);
		break;
	case NL80211_BAND_5GHZ:
		RF_RANDOM_WRITE(dev, mt76x0_rf_5g_channel_0_tab);

		mt76x0_rf_wr(dev, MT_RF(5, 0), 0x44);
		mt76x0_rf_wr(dev, MT_RF(6, 0), 0x45);

		mt76_wr(dev, MT_TX_ALC_VGA3, 0x00000005);
		mt76_wr(dev, MT_TX0_RF_GAIN_CORR, 0x01010102);
		break;
	default:
		break;
	}
}

static void
mt76x0_phy_set_chan_rf_params(struct mt76x02_dev *dev, u8 channel, u16 rf_bw_band)
{
	const struct mt76x0_freq_item *freq_item;
	u16 rf_band = rf_bw_band & 0xff00;
	u16 rf_bw = rf_bw_band & 0x00ff;
	enum nl80211_band band;
	bool b_sdm = false;
	u32 mac_reg;
	int i;

	for (i = 0; i < ARRAY_SIZE(mt76x0_sdm_channel); i++) {
		if (channel == mt76x0_sdm_channel[i]) {
			b_sdm = true;
			break;
		}
	}

	for (i = 0; i < ARRAY_SIZE(mt76x0_frequency_plan); i++) {
		if (channel == mt76x0_frequency_plan[i].channel) {
			rf_band = mt76x0_frequency_plan[i].band;

			if (b_sdm)
				freq_item = &(mt76x0_sdm_frequency_plan[i]);
			else
				freq_item = &(mt76x0_frequency_plan[i]);

			mt76x0_rf_wr(dev, MT_RF(0, 37), freq_item->pllR37);
			mt76x0_rf_wr(dev, MT_RF(0, 36), freq_item->pllR36);
			mt76x0_rf_wr(dev, MT_RF(0, 35), freq_item->pllR35);
			mt76x0_rf_wr(dev, MT_RF(0, 34), freq_item->pllR34);
			mt76x0_rf_wr(dev, MT_RF(0, 33), freq_item->pllR33);

			mt76x0_rf_rmw(dev, MT_RF(0, 32), 0xe0,
				      freq_item->pllR32_b7b5);

			/* R32<4:0> pll_den: (Denomina - 8) */
			mt76x0_rf_rmw(dev, MT_RF(0, 32), MT_RF_PLL_DEN_MASK,
				      freq_item->pllR32_b4b0);

			/* R31<7:5> */
			mt76x0_rf_rmw(dev, MT_RF(0, 31), 0xe0,
				      freq_item->pllR31_b7b5);

			/* R31<4:0> pll_k(Nominator) */
			mt76x0_rf_rmw(dev, MT_RF(0, 31), MT_RF_PLL_K_MASK,
				      freq_item->pllR31_b4b0);

			/* R30<7> sdm_reset_n */
			if (b_sdm) {
				mt76x0_rf_clear(dev, MT_RF(0, 30),
						MT_RF_SDM_RESET_MASK);
				mt76x0_rf_set(dev, MT_RF(0, 30),
					      MT_RF_SDM_RESET_MASK);
			} else {
				mt76x0_rf_rmw(dev, MT_RF(0, 30),
					      MT_RF_SDM_RESET_MASK,
					      freq_item->pllR30_b7);
			}

			/* R30<6:2> sdmmash_prbs,sin */
			mt76x0_rf_rmw(dev, MT_RF(0, 30),
				      MT_RF_SDM_MASH_PRBS_MASK,
				      freq_item->pllR30_b6b2);

			/* R30<1> sdm_bp */
			mt76x0_rf_rmw(dev, MT_RF(0, 30), MT_RF_SDM_BP_MASK,
				      freq_item->pllR30_b1 << 1);

			/* R30<0> R29<7:0> (hex) pll_n */
			mt76x0_rf_wr(dev, MT_RF(0, 29),
				     freq_item->pll_n & 0xff);

			mt76x0_rf_rmw(dev, MT_RF(0, 30), 0x1,
				      (freq_item->pll_n >> 8) & 0x1);

			/* R28<7:6> isi_iso */
			mt76x0_rf_rmw(dev, MT_RF(0, 28), MT_RF_ISI_ISO_MASK,
				      freq_item->pllR28_b7b6);

			/* R28<5:4> pfd_dly */
			mt76x0_rf_rmw(dev, MT_RF(0, 28), MT_RF_PFD_DLY_MASK,
				      freq_item->pllR28_b5b4);

			/* R28<3:2> clksel option */
			mt76x0_rf_rmw(dev, MT_RF(0, 28), MT_RF_CLK_SEL_MASK,
				      freq_item->pllR28_b3b2);

			/* R28<1:0> R27<7:0> R26<7:0> (hex) sdm_k */
			mt76x0_rf_wr(dev, MT_RF(0, 26),
				     freq_item->pll_sdm_k & 0xff);
			mt76x0_rf_wr(dev, MT_RF(0, 27),
				     (freq_item->pll_sdm_k >> 8) & 0xff);

			mt76x0_rf_rmw(dev, MT_RF(0, 28), 0x3,
				      (freq_item->pll_sdm_k >> 16) & 0x3);

			/* R24<1:0> xo_div */
			mt76x0_rf_rmw(dev, MT_RF(0, 24), MT_RF_XO_DIV_MASK,
				      freq_item->pllR24_b1b0);

			break;
		}
	}

	for (i = 0; i < ARRAY_SIZE(mt76x0_rf_bw_switch_tab); i++) {
		if (rf_bw == mt76x0_rf_bw_switch_tab[i].bw_band) {
			mt76x0_rf_wr(dev,
				     mt76x0_rf_bw_switch_tab[i].rf_bank_reg,
				     mt76x0_rf_bw_switch_tab[i].value);
		} else if ((rf_bw == (mt76x0_rf_bw_switch_tab[i].bw_band & 0xFF)) &&
			   (rf_band & mt76x0_rf_bw_switch_tab[i].bw_band)) {
			mt76x0_rf_wr(dev,
				     mt76x0_rf_bw_switch_tab[i].rf_bank_reg,
				     mt76x0_rf_bw_switch_tab[i].value);
		}
	}

	for (i = 0; i < ARRAY_SIZE(mt76x0_rf_band_switch_tab); i++) {
		if (mt76x0_rf_band_switch_tab[i].bw_band & rf_band) {
			mt76x0_rf_wr(dev,
				     mt76x0_rf_band_switch_tab[i].rf_bank_reg,
				     mt76x0_rf_band_switch_tab[i].value);
		}
	}

	mt76_clear(dev, MT_RF_MISC, 0xc);

	band = (rf_band & RF_G_BAND) ? NL80211_BAND_2GHZ : NL80211_BAND_5GHZ;
	if (mt76x02_ext_pa_enabled(dev, band)) {
		/*
			MT_RF_MISC (offset: 0x0518)
			[2]1'b1: enable external A band PA, 1'b0: disable external A band PA
			[3]1'b1: enable external G band PA, 1'b0: disable external G band PA
		*/
		if (rf_band & RF_A_BAND)
			mt76_set(dev, MT_RF_MISC, BIT(2));
		else
			mt76_set(dev, MT_RF_MISC, BIT(3));

		/* External PA */
		for (i = 0; i < ARRAY_SIZE(mt76x0_rf_ext_pa_tab); i++)
			if (mt76x0_rf_ext_pa_tab[i].bw_band & rf_band)
				mt76x0_rf_wr(dev,
					mt76x0_rf_ext_pa_tab[i].rf_bank_reg,
					mt76x0_rf_ext_pa_tab[i].value);
	}

	if (rf_band & RF_G_BAND) {
		mt76_wr(dev, MT_TX0_RF_GAIN_ATTEN, 0x63707400);
		/* Set Atten mode = 2 For G band, Disable Tx Inc dcoc. */
		mac_reg = mt76_rr(dev, MT_TX_ALC_CFG_1);
		mac_reg &= 0x896400FF;
		mt76_wr(dev, MT_TX_ALC_CFG_1, mac_reg);
	} else {
		mt76_wr(dev, MT_TX0_RF_GAIN_ATTEN, 0x686A7800);
		/* Set Atten mode = 0 For Ext A band, Disable Tx Inc dcoc Cal. */
		mac_reg = mt76_rr(dev, MT_TX_ALC_CFG_1);
		mac_reg &= 0x890400FF;
		mt76_wr(dev, MT_TX_ALC_CFG_1, mac_reg);
	}
}

static void
mt76x0_phy_set_chan_bbp_params(struct mt76x02_dev *dev, u16 rf_bw_band)
{
	int i;

	for (i = 0; i < ARRAY_SIZE(mt76x0_bbp_switch_tab); i++) {
		const struct mt76x0_bbp_switch_item *item = &mt76x0_bbp_switch_tab[i];
		const struct mt76_reg_pair *pair = &item->reg_pair;

		if ((rf_bw_band & item->bw_band) != rf_bw_band)
			continue;

		if (pair->reg == MT_BBP(AGC, 8)) {
			u32 val = pair->value;
			u8 gain;

			gain = FIELD_GET(MT_BBP_AGC_GAIN, val);
			gain -= dev->cal.rx.lna_gain * 2;
			val &= ~MT_BBP_AGC_GAIN;
			val |= FIELD_PREP(MT_BBP_AGC_GAIN, gain);
			mt76_wr(dev, pair->reg, val);
		} else {
			mt76_wr(dev, pair->reg, pair->value);
		}
	}
}

static void mt76x0_phy_ant_select(struct mt76x02_dev *dev)
{
	u16 ee_ant = mt76x02_eeprom_get(dev, MT_EE_ANTENNA);
	u16 nic_conf2 = mt76x02_eeprom_get(dev, MT_EE_NIC_CONF_2);
	u32 wlan, coex3, cmb;
	bool ant_div;

	wlan = mt76_rr(dev, MT_WLAN_FUN_CTRL);
	cmb = mt76_rr(dev, MT_CMB_CTRL);
	coex3 = mt76_rr(dev, MT_COEXCFG3);

	cmb   &= ~(BIT(14) | BIT(12));
	wlan  &= ~(BIT(6) | BIT(5));
	coex3 &= ~GENMASK(5, 2);

	if (ee_ant & MT_EE_ANTENNA_DUAL) {
		/* dual antenna mode */
		ant_div = !(nic_conf2 & MT_EE_NIC_CONF_2_ANT_OPT) &&
			  (nic_conf2 & MT_EE_NIC_CONF_2_ANT_DIV);
		if (ant_div)
			cmb |= BIT(12);
		else
			coex3 |= BIT(4);
		coex3 |= BIT(3);
		if (dev->mt76.cap.has_2ghz)
			wlan |= BIT(6);
	} else {
		/* sigle antenna mode */
		if (dev->mt76.cap.has_5ghz) {
			coex3 |= BIT(3) | BIT(4);
		} else {
			wlan |= BIT(6);
			coex3 |= BIT(1);
		}
	}

	if (is_mt7630(dev))
		cmb |= BIT(14) | BIT(11);

	mt76_wr(dev, MT_WLAN_FUN_CTRL, wlan);
	mt76_wr(dev, MT_CMB_CTRL, cmb);
	mt76_clear(dev, MT_COEXCFG0, BIT(2));
	mt76_wr(dev, MT_COEXCFG3, coex3);
}

static void
mt76x0_phy_bbp_set_bw(struct mt76x02_dev *dev, enum nl80211_chan_width width)
{
	enum { BW_20 = 0, BW_40 = 1, BW_80 = 2, BW_10 = 4};
	int bw;

	switch (width) {
	default:
	case NL80211_CHAN_WIDTH_20_NOHT:
	case NL80211_CHAN_WIDTH_20:
		bw = BW_20;
		break;
	case NL80211_CHAN_WIDTH_40:
		bw = BW_40;
		break;
	case NL80211_CHAN_WIDTH_80:
		bw = BW_80;
		break;
	case NL80211_CHAN_WIDTH_10:
		bw = BW_10;
		break;
	case NL80211_CHAN_WIDTH_80P80:
	case NL80211_CHAN_WIDTH_160:
	case NL80211_CHAN_WIDTH_5:
		/* TODO error */
		return ;
	}

	mt76x02_mcu_function_select(dev, BW_SETTING, bw);
}

static void mt76x0_phy_tssi_dc_calibrate(struct mt76x02_dev *dev)
{
	struct ieee80211_channel *chan = dev->mt76.chandef.chan;
	u32 val;

	if (chan->band == NL80211_BAND_5GHZ)
		mt76x0_rf_clear(dev, MT_RF(0, 67), 0xf);

	/* bypass ADDA control */
	mt76_wr(dev, MT_RF_SETTING_0, 0x60002237);
	mt76_wr(dev, MT_RF_BYPASS_0, 0xffffffff);

	/* bbp sw reset */
	mt76_set(dev, MT_BBP(CORE, 4), BIT(0));
	usleep_range(500, 1000);
	mt76_clear(dev, MT_BBP(CORE, 4), BIT(0));

	val = (chan->band == NL80211_BAND_5GHZ) ? 0x80055 : 0x80050;
	mt76_wr(dev, MT_BBP(CORE, 34), val);

	/* enable TX with DAC0 input */
	mt76_wr(dev, MT_BBP(TXBE, 6), BIT(31));

	mt76_poll_msec(dev, MT_BBP(CORE, 34), BIT(4), 0, 200);
	dev->cal.tssi_dc = mt76_rr(dev, MT_BBP(CORE, 35)) & 0xff;

	/* stop bypass ADDA */
	mt76_wr(dev, MT_RF_BYPASS_0, 0);
	/* stop TX */
	mt76_wr(dev, MT_BBP(TXBE, 6), 0);
	/* bbp sw reset */
	mt76_set(dev, MT_BBP(CORE, 4), BIT(0));
	usleep_range(500, 1000);
	mt76_clear(dev, MT_BBP(CORE, 4), BIT(0));

	if (chan->band == NL80211_BAND_5GHZ)
		mt76x0_rf_rmw(dev, MT_RF(0, 67), 0xf, 0x4);
}

static int
mt76x0_phy_tssi_adc_calibrate(struct mt76x02_dev *dev, s16 *ltssi,
			      u8 *info)
{
	struct ieee80211_channel *chan = dev->mt76.chandef.chan;
	u32 val;

	val = (chan->band == NL80211_BAND_5GHZ) ? 0x80055 : 0x80050;
	mt76_wr(dev, MT_BBP(CORE, 34), val);

	if (!mt76_poll_msec(dev, MT_BBP(CORE, 34), BIT(4), 0, 200)) {
		mt76_clear(dev, MT_BBP(CORE, 34), BIT(4));
		return -ETIMEDOUT;
	}

	*ltssi = mt76_rr(dev, MT_BBP(CORE, 35)) & 0xff;
	if (chan->band == NL80211_BAND_5GHZ)
		*ltssi += 128;

	/* set packet info#1 mode */
	mt76_wr(dev, MT_BBP(CORE, 34), 0x80041);
	info[0] = mt76_rr(dev, MT_BBP(CORE, 35)) & 0xff;

	/* set packet info#2 mode */
	mt76_wr(dev, MT_BBP(CORE, 34), 0x80042);
	info[1] = mt76_rr(dev, MT_BBP(CORE, 35)) & 0xff;

	/* set packet info#3 mode */
	mt76_wr(dev, MT_BBP(CORE, 34), 0x80043);
	info[2] = mt76_rr(dev, MT_BBP(CORE, 35)) & 0xff;

	return 0;
}

static u8 mt76x0_phy_get_rf_pa_mode(struct mt76x02_dev *dev,
				    int index, u8 tx_rate)
{
	u32 val, reg;

	reg = (index == 1) ? MT_RF_PA_MODE_CFG1 : MT_RF_PA_MODE_CFG0;
	val = mt76_rr(dev, reg);
	return (val & (3 << (tx_rate * 2))) >> (tx_rate * 2);
}

static int
mt76x0_phy_get_target_power(struct mt76x02_dev *dev, u8 tx_mode,
			    u8 *info, s8 *target_power,
			    s8 *target_pa_power)
{
	u8 tx_rate, cur_power;

	cur_power = mt76_rr(dev, MT_TX_ALC_CFG_0) & MT_TX_ALC_CFG_0_CH_INIT_0;
	switch (tx_mode) {
	case 0:
		/* cck rates */
		tx_rate = (info[0] & 0x60) >> 5;
		if (tx_rate > 3)
			return -EINVAL;

		*target_power = cur_power + dev->mt76.rate_power.cck[tx_rate];
		*target_pa_power = mt76x0_phy_get_rf_pa_mode(dev, 0, tx_rate);
		break;
	case 1: {
		u8 index;

		/* ofdm rates */
		tx_rate = (info[0] & 0xf0) >> 4;
		switch (tx_rate) {
		case 0xb:
			index = 0;
			break;
		case 0xf:
			index = 1;
			break;
		case 0xa:
			index = 2;
			break;
		case 0xe:
			index = 3;
			break;
		case 0x9:
			index = 4;
			break;
		case 0xd:
			index = 5;
			break;
		case 0x8:
			index = 6;
			break;
		case 0xc:
			index = 7;
			break;
		default:
			return -EINVAL;
		}

		*target_power = cur_power + dev->mt76.rate_power.ofdm[index];
		*target_pa_power = mt76x0_phy_get_rf_pa_mode(dev, 0, index + 4);
		break;
	}
	case 4:
		/* vht rates */
		tx_rate = info[1] & 0xf;
		if (tx_rate > 9)
			return -EINVAL;

		*target_power = cur_power + dev->mt76.rate_power.vht[tx_rate];
		*target_pa_power = mt76x0_phy_get_rf_pa_mode(dev, 1, tx_rate);
		break;
	default:
		/* ht rates */
		tx_rate = info[1] & 0x7f;
		if (tx_rate > 9)
			return -EINVAL;

		*target_power = cur_power + dev->mt76.rate_power.ht[tx_rate];
		*target_pa_power = mt76x0_phy_get_rf_pa_mode(dev, 1, tx_rate);
		break;
	}

	return 0;
}

static s16 mt76x0_phy_lin2db(u16 val)
{
	u32 mantissa = val << 4;
	int ret, data;
	s16 exp = -4;

	while (mantissa < BIT(15)) {
		mantissa <<= 1;
		if (--exp < -20)
			return -10000;
	}
	while (mantissa > 0xffff) {
		mantissa >>= 1;
		if (++exp > 20)
			return -10000;
	}

	/* s(15,0) */
	if (mantissa <= 47104)
		data = mantissa + (mantissa >> 3) + (mantissa >> 4) - 38400;
	else
		data = mantissa - (mantissa >> 3) - (mantissa >> 6) - 23040;
	data = max_t(int, 0, data);

	ret = ((15 + exp) << 15) + data;
	ret = (ret << 2) + (ret << 1) + (ret >> 6) + (ret >> 7);
	return ret >> 10;
}

static int
mt76x0_phy_get_delta_power(struct mt76x02_dev *dev, u8 tx_mode,
			   s8 target_power, s8 target_pa_power,
			   s16 ltssi)
{
	struct ieee80211_channel *chan = dev->mt76.chandef.chan;
	int tssi_target = target_power << 12, tssi_slope;
	int tssi_offset, tssi_db, ret;
	u32 data;
	u16 val;

	if (chan->band == NL80211_BAND_5GHZ) {
		u8 bound[7];
		int i, err;

		err = mt76x02_eeprom_copy(dev, MT_EE_TSSI_BOUND1, bound,
					  sizeof(bound));
		if (err < 0)
			return err;

		for (i = 0; i < ARRAY_SIZE(bound); i++) {
			if (chan->hw_value <= bound[i] || !bound[i])
				break;
		}
		val = mt76x02_eeprom_get(dev, MT_EE_TSSI_SLOPE_5G + i * 2);

		tssi_offset = val >> 8;
		if ((tssi_offset >= 64 && tssi_offset <= 127) ||
		    (tssi_offset & BIT(7)))
			tssi_offset -= BIT(8);
	} else {
		val = mt76x02_eeprom_get(dev, MT_EE_TSSI_SLOPE_2G);

		tssi_offset = val >> 8;
		if (tssi_offset & BIT(7))
			tssi_offset -= BIT(8);
	}
	tssi_slope = val & 0xff;

	switch (target_pa_power) {
	case 1:
		if (chan->band == NL80211_BAND_2GHZ)
			tssi_target += 29491; /* 3.6 * 8192 */
		/* fall through */
	case 0:
		break;
	default:
		tssi_target += 4424; /* 0.54 * 8192 */
		break;
	}

	if (!tx_mode) {
		data = mt76_rr(dev, MT_BBP(CORE, 1));
		if (is_mt7630(dev) && mt76_is_mmio(dev)) {
			int offset;

			/* 2.3 * 8192 or 1.5 * 8192 */
			offset = (data & BIT(5)) ? 18841 : 12288;
			tssi_target += offset;
		} else if (data & BIT(5)) {
			/* 0.8 * 8192 */
			tssi_target += 6554;
		}
	}

	data = mt76_rr(dev, MT_BBP(TXBE, 4));
	switch (data & 0x3) {
	case 1:
		tssi_target -= 49152; /* -6db * 8192 */
		break;
	case 2:
		tssi_target -= 98304; /* -12db * 8192 */
		break;
	case 3:
		tssi_target += 49152; /* 6db * 8192 */
		break;
	default:
		break;
	}

	tssi_db = mt76x0_phy_lin2db(ltssi - dev->cal.tssi_dc) * tssi_slope;
	if (chan->band == NL80211_BAND_5GHZ) {
		tssi_db += ((tssi_offset - 50) << 10); /* offset s4.3 */
		tssi_target -= tssi_db;
		if (ltssi > 254 && tssi_target > 0) {
			/* upper saturate */
			tssi_target = 0;
		}
	} else {
		tssi_db += (tssi_offset << 9); /* offset s3.4 */
		tssi_target -= tssi_db;
		/* upper-lower saturate */
		if ((ltssi > 126 && tssi_target > 0) ||
		    ((ltssi - dev->cal.tssi_dc) < 1 && tssi_target < 0)) {
			tssi_target = 0;
		}
	}

	if ((dev->cal.tssi_target ^ tssi_target) < 0 &&
	    dev->cal.tssi_target > -4096 && dev->cal.tssi_target < 4096 &&
	    tssi_target > -4096 && tssi_target < 4096) {
		if ((tssi_target < 0 &&
		     tssi_target + dev->cal.tssi_target > 0) ||
		    (tssi_target > 0 &&
		     tssi_target + dev->cal.tssi_target <= 0))
			tssi_target = 0;
		else
			dev->cal.tssi_target = tssi_target;
	} else {
		dev->cal.tssi_target = tssi_target;
	}

	/* make the compensate value to the nearest compensate code */
	if (tssi_target > 0)
		tssi_target += 2048;
	else
		tssi_target -= 2048;
	tssi_target >>= 12;

	ret = mt76_get_field(dev, MT_TX_ALC_CFG_1, MT_TX_ALC_CFG_1_TEMP_COMP);
	if (ret & BIT(5))
		ret -= BIT(6);
	ret += tssi_target;

	ret = min_t(int, 31, ret);
	return max_t(int, -32, ret);
}

static void mt76x0_phy_tssi_calibrate(struct mt76x02_dev *dev)
{
	s8 target_power, target_pa_power;
	u8 tssi_info[3], tx_mode;
	s16 ltssi;
	s8 val;

	if (mt76x0_phy_tssi_adc_calibrate(dev, &ltssi, tssi_info) < 0)
		return;

	tx_mode = tssi_info[0] & 0x7;
	if (mt76x0_phy_get_target_power(dev, tx_mode, tssi_info,
					&target_power, &target_pa_power) < 0)
		return;

	val = mt76x0_phy_get_delta_power(dev, tx_mode, target_power,
					 target_pa_power, ltssi);
	mt76_rmw_field(dev, MT_TX_ALC_CFG_1, MT_TX_ALC_CFG_1_TEMP_COMP, val);
}

void mt76x0_phy_set_txpower(struct mt76x02_dev *dev)
{
	struct mt76_rate_power *t = &dev->mt76.rate_power;
	s8 info;

	mt76x0_get_tx_power_per_rate(dev, dev->mt76.chandef.chan, t);
	mt76x0_get_power_info(dev, dev->mt76.chandef.chan, &info);

	mt76x02_add_rate_power_offset(t, info);
	mt76x02_limit_rate_power(t, dev->mt76.txpower_conf);
	dev->mt76.txpower_cur = mt76x02_get_max_rate_power(t);
	mt76x02_add_rate_power_offset(t, -info);

	dev->target_power = info;
	mt76x02_phy_set_txpower(dev, info, info);
}

void mt76x0_phy_calibrate(struct mt76x02_dev *dev, bool power_on)
{
	struct ieee80211_channel *chan = dev->mt76.chandef.chan;
	int is_5ghz = (chan->band == NL80211_BAND_5GHZ) ? 1 : 0;
	u32 val, tx_alc, reg_val;

	if (is_mt7630(dev))
		return;

	if (power_on) {
		mt76x02_mcu_calibrate(dev, MCU_CAL_R, 0);
		mt76x02_mcu_calibrate(dev, MCU_CAL_VCO, chan->hw_value);
		usleep_range(10, 20);

		if (mt76x0_tssi_enabled(dev)) {
			mt76_wr(dev, MT_MAC_SYS_CTRL,
				MT_MAC_SYS_CTRL_ENABLE_RX);
			mt76x0_phy_tssi_dc_calibrate(dev);
			mt76_wr(dev, MT_MAC_SYS_CTRL,
				MT_MAC_SYS_CTRL_ENABLE_TX |
				MT_MAC_SYS_CTRL_ENABLE_RX);
		}
	}

	tx_alc = mt76_rr(dev, MT_TX_ALC_CFG_0);
	mt76_wr(dev, MT_TX_ALC_CFG_0, 0);
	usleep_range(500, 700);

	reg_val = mt76_rr(dev, MT_BBP(IBI, 9));
	mt76_wr(dev, MT_BBP(IBI, 9), 0xffffff7e);

	if (is_5ghz) {
		if (chan->hw_value < 100)
			val = 0x701;
		else if (chan->hw_value < 140)
			val = 0x801;
		else
			val = 0x901;
	} else {
		val = 0x600;
	}

	mt76x02_mcu_calibrate(dev, MCU_CAL_FULL, val);
	msleep(350);
	mt76x02_mcu_calibrate(dev, MCU_CAL_LC, is_5ghz);
	usleep_range(15000, 20000);

	mt76_wr(dev, MT_BBP(IBI, 9), reg_val);
	mt76_wr(dev, MT_TX_ALC_CFG_0, tx_alc);
	mt76x02_mcu_calibrate(dev, MCU_CAL_RXDCOC, 1);
}
EXPORT_SYMBOL_GPL(mt76x0_phy_calibrate);

int mt76x0_phy_set_channel(struct mt76x02_dev *dev,
			   struct cfg80211_chan_def *chandef)
{
	u32 ext_cca_chan[4] = {
		[0] = FIELD_PREP(MT_EXT_CCA_CFG_CCA0, 0) |
		      FIELD_PREP(MT_EXT_CCA_CFG_CCA1, 1) |
		      FIELD_PREP(MT_EXT_CCA_CFG_CCA2, 2) |
		      FIELD_PREP(MT_EXT_CCA_CFG_CCA3, 3) |
		      FIELD_PREP(MT_EXT_CCA_CFG_CCA_MASK, BIT(0)),
		[1] = FIELD_PREP(MT_EXT_CCA_CFG_CCA0, 1) |
		      FIELD_PREP(MT_EXT_CCA_CFG_CCA1, 0) |
		      FIELD_PREP(MT_EXT_CCA_CFG_CCA2, 2) |
		      FIELD_PREP(MT_EXT_CCA_CFG_CCA3, 3) |
		      FIELD_PREP(MT_EXT_CCA_CFG_CCA_MASK, BIT(1)),
		[2] = FIELD_PREP(MT_EXT_CCA_CFG_CCA0, 2) |
		      FIELD_PREP(MT_EXT_CCA_CFG_CCA1, 3) |
		      FIELD_PREP(MT_EXT_CCA_CFG_CCA2, 1) |
		      FIELD_PREP(MT_EXT_CCA_CFG_CCA3, 0) |
		      FIELD_PREP(MT_EXT_CCA_CFG_CCA_MASK, BIT(2)),
		[3] = FIELD_PREP(MT_EXT_CCA_CFG_CCA0, 3) |
		      FIELD_PREP(MT_EXT_CCA_CFG_CCA1, 2) |
		      FIELD_PREP(MT_EXT_CCA_CFG_CCA2, 1) |
		      FIELD_PREP(MT_EXT_CCA_CFG_CCA3, 0) |
		      FIELD_PREP(MT_EXT_CCA_CFG_CCA_MASK, BIT(3)),
	};
	bool scan = test_bit(MT76_SCANNING, &dev->mt76.state);
	int ch_group_index, freq, freq1;
	u8 channel;
	u32 val;
	u16 rf_bw_band;

	freq = chandef->chan->center_freq;
	freq1 = chandef->center_freq1;
	channel = chandef->chan->hw_value;
	rf_bw_band = (channel <= 14) ? RF_G_BAND : RF_A_BAND;
	dev->mt76.chandef = *chandef;

	switch (chandef->width) {
	case NL80211_CHAN_WIDTH_40:
		if (freq1 > freq)
			ch_group_index = 0;
		else
			ch_group_index = 1;
		channel += 2 - ch_group_index * 4;
		rf_bw_band |= RF_BW_40;
		break;
	case NL80211_CHAN_WIDTH_80:
		ch_group_index = (freq - freq1 + 30) / 20;
		if (WARN_ON(ch_group_index < 0 || ch_group_index > 3))
			ch_group_index = 0;
		channel += 6 - ch_group_index * 4;
		rf_bw_band |= RF_BW_80;
		break;
	default:
		ch_group_index = 0;
		rf_bw_band |= RF_BW_20;
		break;
	}

	if (mt76_is_usb(dev)) {
		mt76x0_phy_bbp_set_bw(dev, chandef->width);
	} else {
		if (chandef->width == NL80211_CHAN_WIDTH_80 ||
		    chandef->width == NL80211_CHAN_WIDTH_40)
			val = 0x201;
		else
			val = 0x601;
		mt76_wr(dev, MT_TX_SW_CFG0, val);
	}
	mt76x02_phy_set_bw(dev, chandef->width, ch_group_index);
	mt76x02_phy_set_band(dev, chandef->chan->band,
			     ch_group_index & 1);

	mt76_rmw(dev, MT_EXT_CCA_CFG,
		 (MT_EXT_CCA_CFG_CCA0 |
		  MT_EXT_CCA_CFG_CCA1 |
		  MT_EXT_CCA_CFG_CCA2 |
		  MT_EXT_CCA_CFG_CCA3 |
		  MT_EXT_CCA_CFG_CCA_MASK),
		 ext_cca_chan[ch_group_index]);

	mt76x0_phy_set_band(dev, chandef->chan->band);
	mt76x0_phy_set_chan_rf_params(dev, channel, rf_bw_band);

	/* set Japan Tx filter at channel 14 */
	if (channel == 14)
		mt76_set(dev, MT_BBP(CORE, 1), 0x20);
	else
		mt76_clear(dev, MT_BBP(CORE, 1), 0x20);

	mt76x0_read_rx_gain(dev);
	mt76x0_phy_set_chan_bbp_params(dev, rf_bw_band);

	/* enable vco */
	mt76x0_rf_set(dev, MT_RF(0, 4), BIT(7));
	if (scan) {
		mt76x02_edcca_init(dev, false);
		return 0;
	}

	mt76x02_init_agc_gain(dev);
	mt76x0_phy_calibrate(dev, false);
	mt76x0_phy_set_txpower(dev);

<<<<<<< HEAD
	mt76x02_edcca_init(dev);
=======
	mt76x02_edcca_init(dev, true);
>>>>>>> 5c0c4c85

	ieee80211_queue_delayed_work(dev->mt76.hw, &dev->cal_work,
				     MT_CALIBRATE_INTERVAL);

	return 0;
}

static void mt76x0_phy_temp_sensor(struct mt76x02_dev *dev)
{
	u8 rf_b7_73, rf_b0_66, rf_b0_67;
	s8 val;

	rf_b7_73 = mt76x0_rf_rr(dev, MT_RF(7, 73));
	rf_b0_66 = mt76x0_rf_rr(dev, MT_RF(0, 66));
	rf_b0_67 = mt76x0_rf_rr(dev, MT_RF(0, 67));

	mt76x0_rf_wr(dev, MT_RF(7, 73), 0x02);
	mt76x0_rf_wr(dev, MT_RF(0, 66), 0x23);
	mt76x0_rf_wr(dev, MT_RF(0, 67), 0x01);

	mt76_wr(dev, MT_BBP(CORE, 34), 0x00080055);
	if (!mt76_poll_msec(dev, MT_BBP(CORE, 34), BIT(4), 0, 200)) {
		mt76_clear(dev, MT_BBP(CORE, 34), BIT(4));
		goto done;
	}

	val = mt76_rr(dev, MT_BBP(CORE, 35));
	val = (35 * (val - dev->cal.rx.temp_offset)) / 10 + 25;

	if (abs(val - dev->cal.temp_vco) > 20) {
		mt76x02_mcu_calibrate(dev, MCU_CAL_VCO,
				      dev->mt76.chandef.chan->hw_value);
		dev->cal.temp_vco = val;
	}
	if (abs(val - dev->cal.temp) > 30) {
		mt76x0_phy_calibrate(dev, false);
		dev->cal.temp = val;
	}

done:
	mt76x0_rf_wr(dev, MT_RF(7, 73), rf_b7_73);
	mt76x0_rf_wr(dev, MT_RF(0, 66), rf_b0_66);
	mt76x0_rf_wr(dev, MT_RF(0, 67), rf_b0_67);
}

static void mt76x0_phy_set_gain_val(struct mt76x02_dev *dev)
{
	u8 gain = dev->cal.agc_gain_cur[0] - dev->cal.agc_gain_adjust;

	mt76_rmw_field(dev, MT_BBP(AGC, 8), MT_BBP_AGC_GAIN, gain);

	if ((dev->mt76.chandef.chan->flags & IEEE80211_CHAN_RADAR) &&
	    !is_mt7630(dev))
		mt76x02_phy_dfs_adjust_agc(dev);
}

static void
mt76x0_phy_update_channel_gain(struct mt76x02_dev *dev)
{
	bool gain_change;
	u8 gain_delta;
	int low_gain;

	dev->cal.avg_rssi_all = mt76_get_min_avg_rssi(&dev->mt76);
	if (!dev->cal.avg_rssi_all)
		dev->cal.avg_rssi_all = -75;

	low_gain = (dev->cal.avg_rssi_all > mt76x02_get_rssi_gain_thresh(dev)) +
		   (dev->cal.avg_rssi_all > mt76x02_get_low_rssi_gain_thresh(dev));

	gain_change = dev->cal.low_gain < 0 ||
		      (dev->cal.low_gain & 2) ^ (low_gain & 2);
	dev->cal.low_gain = low_gain;

	if (!gain_change) {
		if (mt76x02_phy_adjust_vga_gain(dev))
			mt76x0_phy_set_gain_val(dev);
		return;
	}

	dev->cal.agc_gain_adjust = (low_gain == 2) ? 0 : 10;
	gain_delta = (low_gain == 2) ? 10 : 0;

	dev->cal.agc_gain_cur[0] = dev->cal.agc_gain_init[0] - gain_delta;
	mt76x0_phy_set_gain_val(dev);

	/* clear false CCA counters */
	mt76_rr(dev, MT_RX_STAT_1);
}

static void mt76x0_phy_calibration_work(struct work_struct *work)
{
	struct mt76x02_dev *dev = container_of(work, struct mt76x02_dev,
					       cal_work.work);

	mt76x0_phy_update_channel_gain(dev);
	if (mt76x0_tssi_enabled(dev))
		mt76x0_phy_tssi_calibrate(dev);
	else
		mt76x0_phy_temp_sensor(dev);

	ieee80211_queue_delayed_work(dev->mt76.hw, &dev->cal_work,
				     4 * MT_CALIBRATE_INTERVAL);
}

static void mt76x0_rf_patch_reg_array(struct mt76x02_dev *dev,
				      const struct mt76_reg_pair *rp, int len)
{
	int i;

	for (i = 0; i < len; i++) {
		u32 reg = rp[i].reg;
		u8 val = rp[i].value;

		switch (reg) {
		case MT_RF(0, 3):
			if (mt76_is_mmio(dev)) {
				if (is_mt7630(dev))
					val = 0x70;
				else
					val = 0x63;
			} else {
				val = 0x73;
			}
			break;
		case MT_RF(0, 21):
			if (is_mt7610e(dev))
				val = 0x10;
			else
				val = 0x12;
			break;
		case MT_RF(5, 2):
			if (is_mt7630(dev))
				val = 0x1d;
			else if (is_mt7610e(dev))
				val = 0x00;
			else
				val = 0x0c;
			break;
		default:
			break;
		}
		mt76x0_rf_wr(dev, reg, val);
	}
}

static void mt76x0_phy_rf_init(struct mt76x02_dev *dev)
{
	int i;
	u8 val;

	mt76x0_rf_patch_reg_array(dev, mt76x0_rf_central_tab,
				  ARRAY_SIZE(mt76x0_rf_central_tab));
	mt76x0_rf_patch_reg_array(dev, mt76x0_rf_2g_channel_0_tab,
				  ARRAY_SIZE(mt76x0_rf_2g_channel_0_tab));
	RF_RANDOM_WRITE(dev, mt76x0_rf_5g_channel_0_tab);
	RF_RANDOM_WRITE(dev, mt76x0_rf_vga_channel_0_tab);

	for (i = 0; i < ARRAY_SIZE(mt76x0_rf_bw_switch_tab); i++) {
		const struct mt76x0_rf_switch_item *item = &mt76x0_rf_bw_switch_tab[i];

		if (item->bw_band == RF_BW_20)
			mt76x0_rf_wr(dev, item->rf_bank_reg, item->value);
		else if (((RF_G_BAND | RF_BW_20) & item->bw_band) == (RF_G_BAND | RF_BW_20))
			mt76x0_rf_wr(dev, item->rf_bank_reg, item->value);
	}

	for (i = 0; i < ARRAY_SIZE(mt76x0_rf_band_switch_tab); i++) {
		if (mt76x0_rf_band_switch_tab[i].bw_band & RF_G_BAND) {
			mt76x0_rf_wr(dev,
				     mt76x0_rf_band_switch_tab[i].rf_bank_reg,
				     mt76x0_rf_band_switch_tab[i].value);
		}
	}

	/*
	   Frequency calibration
	   E1: B0.R22<6:0>: xo_cxo<6:0>
	   E2: B0.R21<0>: xo_cxo<0>, B0.R22<7:0>: xo_cxo<8:1>
	 */
	mt76x0_rf_wr(dev, MT_RF(0, 22),
		     min_t(u8, dev->cal.rx.freq_offset, 0xbf));
	val = mt76x0_rf_rr(dev, MT_RF(0, 22));

	/* Reset procedure DAC during power-up:
	 * - set B0.R73<7>
	 * - clear B0.R73<7>
	 * - set B0.R73<7>
	 */
	mt76x0_rf_set(dev, MT_RF(0, 73), BIT(7));
	mt76x0_rf_clear(dev, MT_RF(0, 73), BIT(7));
	mt76x0_rf_set(dev, MT_RF(0, 73), BIT(7));

	/* vcocal_en: initiate VCO calibration (reset after completion)) */
	mt76x0_rf_set(dev, MT_RF(0, 4), 0x80);
}

void mt76x0_phy_init(struct mt76x02_dev *dev)
{
	INIT_DELAYED_WORK(&dev->cal_work, mt76x0_phy_calibration_work);

	mt76x0_phy_ant_select(dev);
	mt76x0_phy_rf_init(dev);
	mt76x02_phy_set_rxpath(dev);
	mt76x02_phy_set_txdac(dev);
}<|MERGE_RESOLUTION|>--- conflicted
+++ resolved
@@ -1016,11 +1016,7 @@
 	mt76x0_phy_calibrate(dev, false);
 	mt76x0_phy_set_txpower(dev);
 
-<<<<<<< HEAD
-	mt76x02_edcca_init(dev);
-=======
 	mt76x02_edcca_init(dev, true);
->>>>>>> 5c0c4c85
 
 	ieee80211_queue_delayed_work(dev->mt76.hw, &dev->cal_work,
 				     MT_CALIBRATE_INTERVAL);
