/*
	Copyright (C) 2004 - 2009 Ivo van Doorn <IvDoorn@gmail.com>
	<http://rt2x00.serialmonkey.com>

	This program is free software; you can redistribute it and/or modify
	it under the terms of the GNU General Public License as published by
	the Free Software Foundation; either version 2 of the License, or
	(at your option) any later version.

	This program is distributed in the hope that it will be useful,
	but WITHOUT ANY WARRANTY; without even the implied warranty of
	MERCHANTABILITY or FITNESS FOR A PARTICULAR PURPOSE. See the
	GNU General Public License for more details.

	You should have received a copy of the GNU General Public License
	along with this program; if not, write to the
	Free Software Foundation, Inc.,
	59 Temple Place - Suite 330, Boston, MA 02111-1307, USA.
 */

/*
	Module: rt2x00pci
	Abstract: rt2x00 generic pci device routines.
 */

#include <linux/dma-mapping.h>
#include <linux/kernel.h>
#include <linux/module.h>
#include <linux/pci.h>
#include <linux/slab.h>

#include "rt2x00.h"
#include "rt2x00pci.h"

/*
 * Register access.
 */
int rt2x00pci_regbusy_read(struct rt2x00_dev *rt2x00dev,
			   const unsigned int offset,
			   const struct rt2x00_field32 field,
			   u32 *reg)
{
	unsigned int i;

	if (!test_bit(DEVICE_STATE_PRESENT, &rt2x00dev->flags))
		return 0;

	for (i = 0; i < REGISTER_BUSY_COUNT; i++) {
		rt2x00pci_register_read(rt2x00dev, offset, reg);
		if (!rt2x00_get_field32(*reg, field))
			return 1;
		udelay(REGISTER_BUSY_DELAY);
	}

	ERROR(rt2x00dev, "Indirect register access failed: "
	      "offset=0x%.08x, value=0x%.08x\n", offset, *reg);
	*reg = ~0;

	return 0;
}
EXPORT_SYMBOL_GPL(rt2x00pci_regbusy_read);

<<<<<<< HEAD
/*
 * TX data handlers.
 */
int rt2x00pci_write_tx_data(struct queue_entry *entry,
			    struct txentry_desc *txdesc)
{
	struct rt2x00_dev *rt2x00dev = entry->queue->rt2x00dev;

	/*
	 * This should not happen, we already checked the entry
	 * was ours. When the hardware disagrees there has been
	 * a queue corruption!
	 */
	if (unlikely(rt2x00dev->ops->lib->get_entry_state(entry))) {
		ERROR(rt2x00dev,
		      "Corrupt queue %d, accessing entry which is not ours.\n"
		      "Please file bug report to %s.\n",
		      entry->queue->qid, DRV_PROJECT);
		return -EINVAL;
	}

	/*
	 * Add the requested extra tx headroom in front of the skb.
	 */
	skb_push(entry->skb, rt2x00dev->ops->extra_tx_headroom);
	memset(entry->skb->data, 0, rt2x00dev->ops->extra_tx_headroom);

	/*
	 * Call the driver's write_tx_datadesc function, if it exists.
	 */
	if (rt2x00dev->ops->lib->write_tx_datadesc)
		rt2x00dev->ops->lib->write_tx_datadesc(entry, txdesc);

	/*
	 * Map the skb to DMA.
	 */
	if (test_bit(DRIVER_REQUIRE_DMA, &rt2x00dev->flags))
		rt2x00queue_map_txskb(rt2x00dev, entry->skb);

	return 0;
}
EXPORT_SYMBOL_GPL(rt2x00pci_write_tx_data);

/*
 * TX/RX data handlers.
 */
void rt2x00pci_txdone(struct queue_entry *entry,
		      struct txdone_entry_desc *txdesc)
{
	struct rt2x00_dev *rt2x00dev = entry->queue->rt2x00dev;
	struct skb_frame_desc *skbdesc = get_skb_frame_desc(entry->skb);

	/*
	 * Unmap the skb.
	 */
	rt2x00queue_unmap_skb(rt2x00dev, entry->skb);

	/*
	 * Remove the extra tx headroom from the skb.
	 */
	skb_pull(entry->skb, rt2x00dev->ops->extra_tx_headroom);

	/*
	 * Signal that the TX descriptor is no longer in the skb.
	 */
	skbdesc->flags &= ~SKBDESC_DESC_IN_SKB;

	/*
	 * Pass on to rt2x00lib.
	 */
	rt2x00lib_txdone(entry, txdesc);
}
EXPORT_SYMBOL_GPL(rt2x00pci_txdone);

=======
>>>>>>> 88c1f4f6
void rt2x00pci_rxdone(struct rt2x00_dev *rt2x00dev)
{
	struct data_queue *queue = rt2x00dev->rx;
	struct queue_entry *entry;
	struct queue_entry_priv_pci *entry_priv;
	struct skb_frame_desc *skbdesc;

	while (1) {
		entry = rt2x00queue_get_entry(queue, Q_INDEX);
		entry_priv = entry->priv_data;

		if (rt2x00dev->ops->lib->get_entry_state(entry))
			break;

		/*
		 * Fill in desc fields of the skb descriptor
		 */
		skbdesc = get_skb_frame_desc(entry->skb);
		skbdesc->desc = entry_priv->desc;
		skbdesc->desc_len = entry->queue->desc_size;

		/*
		 * Send the frame to rt2x00lib for further processing.
		 */
		rt2x00lib_rxdone(rt2x00dev, entry);
	}
}
EXPORT_SYMBOL_GPL(rt2x00pci_rxdone);

/*
 * Device initialization handlers.
 */
static int rt2x00pci_alloc_queue_dma(struct rt2x00_dev *rt2x00dev,
				     struct data_queue *queue)
{
	struct queue_entry_priv_pci *entry_priv;
	void *addr;
	dma_addr_t dma;
	unsigned int i;

	/*
	 * Allocate DMA memory for descriptor and buffer.
	 */
	addr = dma_alloc_coherent(rt2x00dev->dev,
				  queue->limit * queue->desc_size,
				  &dma, GFP_KERNEL | GFP_DMA);
	if (!addr)
		return -ENOMEM;

	memset(addr, 0, queue->limit * queue->desc_size);

	/*
	 * Initialize all queue entries to contain valid addresses.
	 */
	for (i = 0; i < queue->limit; i++) {
		entry_priv = queue->entries[i].priv_data;
		entry_priv->desc = addr + i * queue->desc_size;
		entry_priv->desc_dma = dma + i * queue->desc_size;
	}

	return 0;
}

static void rt2x00pci_free_queue_dma(struct rt2x00_dev *rt2x00dev,
				     struct data_queue *queue)
{
	struct queue_entry_priv_pci *entry_priv =
	    queue->entries[0].priv_data;

	if (entry_priv->desc)
		dma_free_coherent(rt2x00dev->dev,
				  queue->limit * queue->desc_size,
				  entry_priv->desc, entry_priv->desc_dma);
	entry_priv->desc = NULL;
}

int rt2x00pci_initialize(struct rt2x00_dev *rt2x00dev)
{
	struct data_queue *queue;
	int status;

	/*
	 * Allocate DMA
	 */
	queue_for_each(rt2x00dev, queue) {
		status = rt2x00pci_alloc_queue_dma(rt2x00dev, queue);
		if (status)
			goto exit;
	}

	/*
	 * Register interrupt handler.
	 */
	status = request_irq(rt2x00dev->irq, rt2x00dev->ops->lib->irq_handler,
			     IRQF_SHARED, rt2x00dev->name, rt2x00dev);
	if (status) {
		ERROR(rt2x00dev, "IRQ %d allocation failed (error %d).\n",
		      rt2x00dev->irq, status);
		goto exit;
	}

	return 0;

exit:
	queue_for_each(rt2x00dev, queue)
		rt2x00pci_free_queue_dma(rt2x00dev, queue);

	return status;
}
EXPORT_SYMBOL_GPL(rt2x00pci_initialize);

void rt2x00pci_uninitialize(struct rt2x00_dev *rt2x00dev)
{
	struct data_queue *queue;

	/*
	 * Free irq line.
	 */
	free_irq(rt2x00dev->irq, rt2x00dev);

	/*
	 * Free DMA
	 */
	queue_for_each(rt2x00dev, queue)
		rt2x00pci_free_queue_dma(rt2x00dev, queue);
}
EXPORT_SYMBOL_GPL(rt2x00pci_uninitialize);

/*
 * PCI driver handlers.
 */
static void rt2x00pci_free_reg(struct rt2x00_dev *rt2x00dev)
{
	kfree(rt2x00dev->rf);
	rt2x00dev->rf = NULL;

	kfree(rt2x00dev->eeprom);
	rt2x00dev->eeprom = NULL;

	if (rt2x00dev->csr.base) {
		iounmap(rt2x00dev->csr.base);
		rt2x00dev->csr.base = NULL;
	}
}

static int rt2x00pci_alloc_reg(struct rt2x00_dev *rt2x00dev)
{
	struct pci_dev *pci_dev = to_pci_dev(rt2x00dev->dev);

	rt2x00dev->csr.base = pci_ioremap_bar(pci_dev, 0);
	if (!rt2x00dev->csr.base)
		goto exit;

	rt2x00dev->eeprom = kzalloc(rt2x00dev->ops->eeprom_size, GFP_KERNEL);
	if (!rt2x00dev->eeprom)
		goto exit;

	rt2x00dev->rf = kzalloc(rt2x00dev->ops->rf_size, GFP_KERNEL);
	if (!rt2x00dev->rf)
		goto exit;

	return 0;

exit:
	ERROR_PROBE("Failed to allocate registers.\n");

	rt2x00pci_free_reg(rt2x00dev);

	return -ENOMEM;
}

int rt2x00pci_probe(struct pci_dev *pci_dev, const struct pci_device_id *id)
{
	struct rt2x00_ops *ops = (struct rt2x00_ops *)id->driver_data;
	struct ieee80211_hw *hw;
	struct rt2x00_dev *rt2x00dev;
	int retval;

	retval = pci_request_regions(pci_dev, pci_name(pci_dev));
	if (retval) {
		ERROR_PROBE("PCI request regions failed.\n");
		return retval;
	}

	retval = pci_enable_device(pci_dev);
	if (retval) {
		ERROR_PROBE("Enable device failed.\n");
		goto exit_release_regions;
	}

	pci_set_master(pci_dev);

	if (pci_set_mwi(pci_dev))
		ERROR_PROBE("MWI not available.\n");

	if (dma_set_mask(&pci_dev->dev, DMA_BIT_MASK(32))) {
		ERROR_PROBE("PCI DMA not supported.\n");
		retval = -EIO;
		goto exit_disable_device;
	}

	hw = ieee80211_alloc_hw(sizeof(struct rt2x00_dev), ops->hw);
	if (!hw) {
		ERROR_PROBE("Failed to allocate hardware.\n");
		retval = -ENOMEM;
		goto exit_disable_device;
	}

	pci_set_drvdata(pci_dev, hw);

	rt2x00dev = hw->priv;
	rt2x00dev->dev = &pci_dev->dev;
	rt2x00dev->ops = ops;
	rt2x00dev->hw = hw;
	rt2x00dev->irq = pci_dev->irq;
	rt2x00dev->name = pci_name(pci_dev);

	if (pci_dev->is_pcie)
		rt2x00_set_chip_intf(rt2x00dev, RT2X00_CHIP_INTF_PCIE);
	else
		rt2x00_set_chip_intf(rt2x00dev, RT2X00_CHIP_INTF_PCI);

	retval = rt2x00pci_alloc_reg(rt2x00dev);
	if (retval)
		goto exit_free_device;

	retval = rt2x00lib_probe_dev(rt2x00dev);
	if (retval)
		goto exit_free_reg;

	return 0;

exit_free_reg:
	rt2x00pci_free_reg(rt2x00dev);

exit_free_device:
	ieee80211_free_hw(hw);

exit_disable_device:
	if (retval != -EBUSY)
		pci_disable_device(pci_dev);

exit_release_regions:
	pci_release_regions(pci_dev);

	pci_set_drvdata(pci_dev, NULL);

	return retval;
}
EXPORT_SYMBOL_GPL(rt2x00pci_probe);

void rt2x00pci_remove(struct pci_dev *pci_dev)
{
	struct ieee80211_hw *hw = pci_get_drvdata(pci_dev);
	struct rt2x00_dev *rt2x00dev = hw->priv;

	/*
	 * Free all allocated data.
	 */
	rt2x00lib_remove_dev(rt2x00dev);
	rt2x00pci_free_reg(rt2x00dev);
	ieee80211_free_hw(hw);

	/*
	 * Free the PCI device data.
	 */
	pci_set_drvdata(pci_dev, NULL);
	pci_disable_device(pci_dev);
	pci_release_regions(pci_dev);
}
EXPORT_SYMBOL_GPL(rt2x00pci_remove);

#ifdef CONFIG_PM
int rt2x00pci_suspend(struct pci_dev *pci_dev, pm_message_t state)
{
	struct ieee80211_hw *hw = pci_get_drvdata(pci_dev);
	struct rt2x00_dev *rt2x00dev = hw->priv;
	int retval;

	retval = rt2x00lib_suspend(rt2x00dev, state);
	if (retval)
		return retval;

	pci_save_state(pci_dev);
	pci_disable_device(pci_dev);
	return pci_set_power_state(pci_dev, pci_choose_state(pci_dev, state));
}
EXPORT_SYMBOL_GPL(rt2x00pci_suspend);

int rt2x00pci_resume(struct pci_dev *pci_dev)
{
	struct ieee80211_hw *hw = pci_get_drvdata(pci_dev);
	struct rt2x00_dev *rt2x00dev = hw->priv;

	if (pci_set_power_state(pci_dev, PCI_D0) ||
	    pci_enable_device(pci_dev) ||
	    pci_restore_state(pci_dev)) {
		ERROR(rt2x00dev, "Failed to resume device.\n");
		return -EIO;
	}

	return rt2x00lib_resume(rt2x00dev);
}
EXPORT_SYMBOL_GPL(rt2x00pci_resume);
#endif /* CONFIG_PM */

/*
 * rt2x00pci module information.
 */
MODULE_AUTHOR(DRV_PROJECT);
MODULE_VERSION(DRV_VERSION);
MODULE_DESCRIPTION("rt2x00 pci library");
MODULE_LICENSE("GPL");<|MERGE_RESOLUTION|>--- conflicted
+++ resolved
@@ -60,83 +60,6 @@
 }
 EXPORT_SYMBOL_GPL(rt2x00pci_regbusy_read);
 
-<<<<<<< HEAD
-/*
- * TX data handlers.
- */
-int rt2x00pci_write_tx_data(struct queue_entry *entry,
-			    struct txentry_desc *txdesc)
-{
-	struct rt2x00_dev *rt2x00dev = entry->queue->rt2x00dev;
-
-	/*
-	 * This should not happen, we already checked the entry
-	 * was ours. When the hardware disagrees there has been
-	 * a queue corruption!
-	 */
-	if (unlikely(rt2x00dev->ops->lib->get_entry_state(entry))) {
-		ERROR(rt2x00dev,
-		      "Corrupt queue %d, accessing entry which is not ours.\n"
-		      "Please file bug report to %s.\n",
-		      entry->queue->qid, DRV_PROJECT);
-		return -EINVAL;
-	}
-
-	/*
-	 * Add the requested extra tx headroom in front of the skb.
-	 */
-	skb_push(entry->skb, rt2x00dev->ops->extra_tx_headroom);
-	memset(entry->skb->data, 0, rt2x00dev->ops->extra_tx_headroom);
-
-	/*
-	 * Call the driver's write_tx_datadesc function, if it exists.
-	 */
-	if (rt2x00dev->ops->lib->write_tx_datadesc)
-		rt2x00dev->ops->lib->write_tx_datadesc(entry, txdesc);
-
-	/*
-	 * Map the skb to DMA.
-	 */
-	if (test_bit(DRIVER_REQUIRE_DMA, &rt2x00dev->flags))
-		rt2x00queue_map_txskb(rt2x00dev, entry->skb);
-
-	return 0;
-}
-EXPORT_SYMBOL_GPL(rt2x00pci_write_tx_data);
-
-/*
- * TX/RX data handlers.
- */
-void rt2x00pci_txdone(struct queue_entry *entry,
-		      struct txdone_entry_desc *txdesc)
-{
-	struct rt2x00_dev *rt2x00dev = entry->queue->rt2x00dev;
-	struct skb_frame_desc *skbdesc = get_skb_frame_desc(entry->skb);
-
-	/*
-	 * Unmap the skb.
-	 */
-	rt2x00queue_unmap_skb(rt2x00dev, entry->skb);
-
-	/*
-	 * Remove the extra tx headroom from the skb.
-	 */
-	skb_pull(entry->skb, rt2x00dev->ops->extra_tx_headroom);
-
-	/*
-	 * Signal that the TX descriptor is no longer in the skb.
-	 */
-	skbdesc->flags &= ~SKBDESC_DESC_IN_SKB;
-
-	/*
-	 * Pass on to rt2x00lib.
-	 */
-	rt2x00lib_txdone(entry, txdesc);
-}
-EXPORT_SYMBOL_GPL(rt2x00pci_txdone);
-
-=======
->>>>>>> 88c1f4f6
 void rt2x00pci_rxdone(struct rt2x00_dev *rt2x00dev)
 {
 	struct data_queue *queue = rt2x00dev->rx;
