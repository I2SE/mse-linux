--- conflicted
+++ resolved
@@ -367,14 +367,8 @@
 		 */
 		CDEBUG((lustre_msg_get_flags(req->rq_reqmsg) & MSG_RESENT) ?
 		       D_ADAPTTO : D_WARNING,
-<<<<<<< HEAD
-		       "Reported service time %u > total measured time " CFS_DURATION_T "\n",
-		       service_time,
-		       (long)(now - req->rq_sent));
-=======
 		       "Reported service time %u > total measured time %lld\n",
 		       service_time, now - req->rq_sent);
->>>>>>> bb176f67
 		return;
 	}
 
