config BRCMUTIL
	tristate
	default n

config BRCMSMAC
<<<<<<< HEAD
	bool "Broadcom IEEE802.11n PCIe SoftMAC WLAN driver"
=======
	tristate "Broadcom IEEE802.11n PCIe SoftMAC WLAN driver"
	default n
>>>>>>> d762f438
	depends on PCI
	depends on WLAN && MAC80211
	select BRCMUTIL
	select FW_LOADER
	select CRC_CCITT
	---help---
	  This module adds support for PCIe wireless adapters based on Broadcom
	  IEEE802.11n SoftMAC chipsets.  If you choose to build a module, it'll
	  be called brcmsmac.ko.

config BRCMFMAC
	tristate "Broadcom IEEE802.11n embedded FullMAC WLAN driver"
	default n
	depends on MMC
	depends on WLAN && CFG80211
	select BRCMUTIL
	select FW_LOADER
	select WIRELESS_EXT
	select WEXT_PRIV
	---help---
	  This module adds support for embedded wireless adapters based on
	  Broadcom IEEE802.11n FullMAC chipsets.  This driver uses the kernel's
	  wireless extensions subsystem.  If you choose to build a module,
	  it'll be called brcmfmac.ko.

config BRCMDBG
	bool "Broadcom driver debug functions"
	default n
<<<<<<< HEAD
	depends on BRCM80211
=======
	depends on BRCMSMAC || BRCMFMAC
>>>>>>> d762f438
	---help---
	  Selecting this enables additional code for debug purposes.<|MERGE_RESOLUTION|>--- conflicted
+++ resolved
@@ -3,12 +3,8 @@
 	default n
 
 config BRCMSMAC
-<<<<<<< HEAD
-	bool "Broadcom IEEE802.11n PCIe SoftMAC WLAN driver"
-=======
 	tristate "Broadcom IEEE802.11n PCIe SoftMAC WLAN driver"
 	default n
->>>>>>> d762f438
 	depends on PCI
 	depends on WLAN && MAC80211
 	select BRCMUTIL
@@ -37,10 +33,6 @@
 config BRCMDBG
 	bool "Broadcom driver debug functions"
 	default n
-<<<<<<< HEAD
-	depends on BRCM80211
-=======
 	depends on BRCMSMAC || BRCMFMAC
->>>>>>> d762f438
 	---help---
 	  Selecting this enables additional code for debug purposes.