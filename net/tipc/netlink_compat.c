/*
 * Copyright (c) 2014, Ericsson AB
 * All rights reserved.
 *
 * Redistribution and use in source and binary forms, with or without
 * modification, are permitted provided that the following conditions are met:
 *
 * 1. Redistributions of source code must retain the above copyright
 *    notice, this list of conditions and the following disclaimer.
 * 2. Redistributions in binary form must reproduce the above copyright
 *    notice, this list of conditions and the following disclaimer in the
 *    documentation and/or other materials provided with the distribution.
 * 3. Neither the names of the copyright holders nor the names of its
 *    contributors may be used to endorse or promote products derived from
 *    this software without specific prior written permission.
 *
 * Alternatively, this software may be distributed under the terms of the
 * GNU General Public License ("GPL") version 2 as published by the Free
 * Software Foundation.
 *
 * THIS SOFTWARE IS PROVIDED BY THE COPYRIGHT HOLDERS AND CONTRIBUTORS "AS IS"
 * AND ANY EXPRESS OR IMPLIED WARRANTIES, INCLUDING, BUT NOT LIMITED TO, THE
 * IMPLIED WARRANTIES OF MERCHANTABILITY AND FITNESS FOR A PARTICULAR PURPOSE
 * ARE DISCLAIMED. IN NO EVENT SHALL THE COPYRIGHT OWNER OR CONTRIBUTORS BE
 * LIABLE FOR ANY DIRECT, INDIRECT, INCIDENTAL, SPECIAL, EXEMPLARY, OR
 * CONSEQUENTIAL DAMAGES (INCLUDING, BUT NOT LIMITED TO, PROCUREMENT OF
 * SUBSTITUTE GOODS OR SERVICES; LOSS OF USE, DATA, OR PROFITS; OR BUSINESS
 * INTERRUPTION) HOWEVER CAUSED AND ON ANY THEORY OF LIABILITY, WHETHER IN
 * CONTRACT, STRICT LIABILITY, OR TORT (INCLUDING NEGLIGENCE OR OTHERWISE)
 * ARISING IN ANY WAY OUT OF THE USE OF THIS SOFTWARE, EVEN IF ADVISED OF THE
 * POSSIBILITY OF SUCH DAMAGE.
 */

#include "core.h"
#include "bearer.h"
#include "link.h"
#include "name_table.h"
#include "socket.h"
#include "node.h"
#include "net.h"
#include <net/genetlink.h>
#include <linux/tipc_config.h>

/* The legacy API had an artificial message length limit called
 * ULTRA_STRING_MAX_LEN.
 */
#define ULTRA_STRING_MAX_LEN 32768

#define TIPC_SKB_MAX TLV_SPACE(ULTRA_STRING_MAX_LEN)

#define REPLY_TRUNCATED "<truncated>\n"

struct tipc_nl_compat_msg {
	u16 cmd;
	int rep_type;
	int rep_size;
	int req_type;
	int req_size;
	struct net *net;
	struct sk_buff *rep;
	struct tlv_desc *req;
	struct sock *dst_sk;
};

struct tipc_nl_compat_cmd_dump {
	int (*header)(struct tipc_nl_compat_msg *);
	int (*dumpit)(struct sk_buff *, struct netlink_callback *);
	int (*format)(struct tipc_nl_compat_msg *msg, struct nlattr **attrs);
};

struct tipc_nl_compat_cmd_doit {
	int (*doit)(struct sk_buff *skb, struct genl_info *info);
	int (*transcode)(struct tipc_nl_compat_cmd_doit *cmd,
			 struct sk_buff *skb, struct tipc_nl_compat_msg *msg);
};

static int tipc_skb_tailroom(struct sk_buff *skb)
{
	int tailroom;
	int limit;

	tailroom = skb_tailroom(skb);
	limit = TIPC_SKB_MAX - skb->len;

	if (tailroom < limit)
		return tailroom;

	return limit;
}

static inline int TLV_GET_DATA_LEN(struct tlv_desc *tlv)
{
	return TLV_GET_LEN(tlv) - TLV_SPACE(0);
}

static int tipc_add_tlv(struct sk_buff *skb, u16 type, void *data, u16 len)
{
	struct tlv_desc *tlv = (struct tlv_desc *)skb_tail_pointer(skb);

	if (tipc_skb_tailroom(skb) < TLV_SPACE(len))
		return -EMSGSIZE;

	skb_put(skb, TLV_SPACE(len));
	tlv->tlv_type = htons(type);
	tlv->tlv_len = htons(TLV_LENGTH(len));
	if (len && data)
		memcpy(TLV_DATA(tlv), data, len);

	return 0;
}

static void tipc_tlv_init(struct sk_buff *skb, u16 type)
{
	struct tlv_desc *tlv = (struct tlv_desc *)skb->data;

	TLV_SET_LEN(tlv, 0);
	TLV_SET_TYPE(tlv, type);
	skb_put(skb, sizeof(struct tlv_desc));
}

static int tipc_tlv_sprintf(struct sk_buff *skb, const char *fmt, ...)
{
	int n;
	u16 len;
	u32 rem;
	char *buf;
	struct tlv_desc *tlv;
	va_list args;

	rem = tipc_skb_tailroom(skb);

	tlv = (struct tlv_desc *)skb->data;
	len = TLV_GET_LEN(tlv);
	buf = TLV_DATA(tlv) + len;

	va_start(args, fmt);
	n = vscnprintf(buf, rem, fmt, args);
	va_end(args);

	TLV_SET_LEN(tlv, n + len);
	skb_put(skb, n);

	return n;
}

static struct sk_buff *tipc_tlv_alloc(int size)
{
	int hdr_len;
	struct sk_buff *buf;

	size = TLV_SPACE(size);
	hdr_len = nlmsg_total_size(GENL_HDRLEN + TIPC_GENL_HDRLEN);

	buf = alloc_skb(hdr_len + size, GFP_KERNEL);
	if (!buf)
		return NULL;

	skb_reserve(buf, hdr_len);

	return buf;
}

static struct sk_buff *tipc_get_err_tlv(char *str)
{
	int str_len = strlen(str) + 1;
	struct sk_buff *buf;

	buf = tipc_tlv_alloc(TLV_SPACE(str_len));
	if (buf)
		tipc_add_tlv(buf, TIPC_TLV_ERROR_STRING, str, str_len);

	return buf;
}

static inline bool string_is_valid(char *s, int len)
{
	return memchr(s, '\0', len) ? true : false;
}

static int __tipc_nl_compat_dumpit(struct tipc_nl_compat_cmd_dump *cmd,
				   struct tipc_nl_compat_msg *msg,
				   struct sk_buff *arg)
{
	struct genl_dumpit_info info;
	int len = 0;
	int err;
	struct sk_buff *buf;
	struct nlmsghdr *nlmsg;
	struct netlink_callback cb;
	struct nlattr **attrbuf;

	memset(&cb, 0, sizeof(cb));
	cb.nlh = (struct nlmsghdr *)arg->data;
	cb.skb = arg;
	cb.data = &info;

	buf = nlmsg_new(NLMSG_GOODSIZE, GFP_KERNEL);
	if (!buf)
		return -ENOMEM;

	buf->sk = msg->dst_sk;
	if (__tipc_dump_start(&cb, msg->net)) {
		kfree_skb(buf);
		return -ENOMEM;
	}

<<<<<<< HEAD
	attrbuf = kmalloc_array(tipc_genl_family.maxattr + 1,
				sizeof(struct nlattr *), GFP_KERNEL);
=======
	attrbuf = kcalloc(tipc_genl_family.maxattr + 1,
			  sizeof(struct nlattr *), GFP_KERNEL);
>>>>>>> a7196caf
	if (!attrbuf) {
		err = -ENOMEM;
		goto err_out;
	}

	info.attrs = attrbuf;
	err = nlmsg_parse_deprecated(cb.nlh, GENL_HDRLEN, attrbuf,
				     tipc_genl_family.maxattr,
				     tipc_genl_family.policy, NULL);
	if (err)
		goto err_out;

	do {
		int rem;

		len = (*cmd->dumpit)(buf, &cb);

		nlmsg_for_each_msg(nlmsg, nlmsg_hdr(buf), len, rem) {
			err = nlmsg_parse_deprecated(nlmsg, GENL_HDRLEN,
						     attrbuf,
						     tipc_genl_family.maxattr,
						     tipc_genl_family.policy,
						     NULL);
			if (err)
				goto err_out;

			err = (*cmd->format)(msg, attrbuf);
			if (err)
				goto err_out;

			if (tipc_skb_tailroom(msg->rep) <= 1) {
				err = -EMSGSIZE;
				goto err_out;
			}
		}

		skb_reset_tail_pointer(buf);
		buf->len = 0;

	} while (len);

	err = 0;

err_out:
	kfree(attrbuf);
	tipc_dump_done(&cb);
	kfree_skb(buf);

	if (err == -EMSGSIZE) {
		/* The legacy API only considered messages filling
		 * "ULTRA_STRING_MAX_LEN" to be truncated.
		 */
		if ((TIPC_SKB_MAX - msg->rep->len) <= 1) {
			char *tail = skb_tail_pointer(msg->rep);

			if (*tail != '\0')
				sprintf(tail - sizeof(REPLY_TRUNCATED) - 1,
					REPLY_TRUNCATED);
		}

		return 0;
	}

	return err;
}

static int tipc_nl_compat_dumpit(struct tipc_nl_compat_cmd_dump *cmd,
				 struct tipc_nl_compat_msg *msg)
{
	int err;
	struct sk_buff *arg;

	if (msg->req_type && (!msg->req_size ||
			      !TLV_CHECK_TYPE(msg->req, msg->req_type)))
		return -EINVAL;

	msg->rep = tipc_tlv_alloc(msg->rep_size);
	if (!msg->rep)
		return -ENOMEM;

	if (msg->rep_type)
		tipc_tlv_init(msg->rep, msg->rep_type);

	if (cmd->header) {
		err = (*cmd->header)(msg);
		if (err) {
			kfree_skb(msg->rep);
			msg->rep = NULL;
			return err;
		}
	}

	arg = nlmsg_new(0, GFP_KERNEL);
	if (!arg) {
		kfree_skb(msg->rep);
		msg->rep = NULL;
		return -ENOMEM;
	}

	err = __tipc_nl_compat_dumpit(cmd, msg, arg);
	if (err) {
		kfree_skb(msg->rep);
		msg->rep = NULL;
	}
	kfree_skb(arg);

	return err;
}

static int __tipc_nl_compat_doit(struct tipc_nl_compat_cmd_doit *cmd,
				 struct tipc_nl_compat_msg *msg)
{
	int err;
	struct sk_buff *doit_buf;
	struct sk_buff *trans_buf;
	struct nlattr **attrbuf;
	struct genl_info info;

	trans_buf = alloc_skb(NLMSG_GOODSIZE, GFP_KERNEL);
	if (!trans_buf)
		return -ENOMEM;

	attrbuf = kmalloc_array(tipc_genl_family.maxattr + 1,
				sizeof(struct nlattr *),
				GFP_KERNEL);
	if (!attrbuf) {
		err = -ENOMEM;
		goto trans_out;
	}

	doit_buf = alloc_skb(NLMSG_GOODSIZE, GFP_KERNEL);
	if (!doit_buf) {
		err = -ENOMEM;
		goto attrbuf_out;
	}

	memset(&info, 0, sizeof(info));
	info.attrs = attrbuf;

	rtnl_lock();
	err = (*cmd->transcode)(cmd, trans_buf, msg);
	if (err)
		goto doit_out;

	err = nla_parse_deprecated(attrbuf, tipc_genl_family.maxattr,
				   (const struct nlattr *)trans_buf->data,
				   trans_buf->len, NULL, NULL);
	if (err)
		goto doit_out;

	doit_buf->sk = msg->dst_sk;

	err = (*cmd->doit)(doit_buf, &info);
doit_out:
	rtnl_unlock();

	kfree_skb(doit_buf);
attrbuf_out:
	kfree(attrbuf);
trans_out:
	kfree_skb(trans_buf);

	return err;
}

static int tipc_nl_compat_doit(struct tipc_nl_compat_cmd_doit *cmd,
			       struct tipc_nl_compat_msg *msg)
{
	int err;

	if (msg->req_type && (!msg->req_size ||
			      !TLV_CHECK_TYPE(msg->req, msg->req_type)))
		return -EINVAL;

	err = __tipc_nl_compat_doit(cmd, msg);
	if (err)
		return err;

	/* The legacy API considered an empty message a success message */
	msg->rep = tipc_tlv_alloc(0);
	if (!msg->rep)
		return -ENOMEM;

	return 0;
}

static int tipc_nl_compat_bearer_dump(struct tipc_nl_compat_msg *msg,
				      struct nlattr **attrs)
{
	struct nlattr *bearer[TIPC_NLA_BEARER_MAX + 1];
	int err;

	if (!attrs[TIPC_NLA_BEARER])
		return -EINVAL;

	err = nla_parse_nested_deprecated(bearer, TIPC_NLA_BEARER_MAX,
					  attrs[TIPC_NLA_BEARER], NULL, NULL);
	if (err)
		return err;

	return tipc_add_tlv(msg->rep, TIPC_TLV_BEARER_NAME,
			    nla_data(bearer[TIPC_NLA_BEARER_NAME]),
			    nla_len(bearer[TIPC_NLA_BEARER_NAME]));
}

static int tipc_nl_compat_bearer_enable(struct tipc_nl_compat_cmd_doit *cmd,
					struct sk_buff *skb,
					struct tipc_nl_compat_msg *msg)
{
	struct nlattr *prop;
	struct nlattr *bearer;
	struct tipc_bearer_config *b;
	int len;

	b = (struct tipc_bearer_config *)TLV_DATA(msg->req);

	bearer = nla_nest_start_noflag(skb, TIPC_NLA_BEARER);
	if (!bearer)
		return -EMSGSIZE;

	len = TLV_GET_DATA_LEN(msg->req);
	len -= offsetof(struct tipc_bearer_config, name);
	if (len <= 0)
		return -EINVAL;

	len = min_t(int, len, TIPC_MAX_BEARER_NAME);
	if (!string_is_valid(b->name, len))
		return -EINVAL;

	if (nla_put_string(skb, TIPC_NLA_BEARER_NAME, b->name))
		return -EMSGSIZE;

	if (nla_put_u32(skb, TIPC_NLA_BEARER_DOMAIN, ntohl(b->disc_domain)))
		return -EMSGSIZE;

	if (ntohl(b->priority) <= TIPC_MAX_LINK_PRI) {
		prop = nla_nest_start_noflag(skb, TIPC_NLA_BEARER_PROP);
		if (!prop)
			return -EMSGSIZE;
		if (nla_put_u32(skb, TIPC_NLA_PROP_PRIO, ntohl(b->priority)))
			return -EMSGSIZE;
		nla_nest_end(skb, prop);
	}
	nla_nest_end(skb, bearer);

	return 0;
}

static int tipc_nl_compat_bearer_disable(struct tipc_nl_compat_cmd_doit *cmd,
					 struct sk_buff *skb,
					 struct tipc_nl_compat_msg *msg)
{
	char *name;
	struct nlattr *bearer;
	int len;

	name = (char *)TLV_DATA(msg->req);

	bearer = nla_nest_start_noflag(skb, TIPC_NLA_BEARER);
	if (!bearer)
		return -EMSGSIZE;

	len = TLV_GET_DATA_LEN(msg->req);
	if (len <= 0)
		return -EINVAL;

	len = min_t(int, len, TIPC_MAX_BEARER_NAME);
	if (!string_is_valid(name, len))
		return -EINVAL;

	if (nla_put_string(skb, TIPC_NLA_BEARER_NAME, name))
		return -EMSGSIZE;

	nla_nest_end(skb, bearer);

	return 0;
}

static inline u32 perc(u32 count, u32 total)
{
	return (count * 100 + (total / 2)) / total;
}

static void __fill_bc_link_stat(struct tipc_nl_compat_msg *msg,
				struct nlattr *prop[], struct nlattr *stats[])
{
	tipc_tlv_sprintf(msg->rep, "  Window:%u packets\n",
			 nla_get_u32(prop[TIPC_NLA_PROP_WIN]));

	tipc_tlv_sprintf(msg->rep,
			 "  RX packets:%u fragments:%u/%u bundles:%u/%u\n",
			 nla_get_u32(stats[TIPC_NLA_STATS_RX_INFO]),
			 nla_get_u32(stats[TIPC_NLA_STATS_RX_FRAGMENTS]),
			 nla_get_u32(stats[TIPC_NLA_STATS_RX_FRAGMENTED]),
			 nla_get_u32(stats[TIPC_NLA_STATS_RX_BUNDLES]),
			 nla_get_u32(stats[TIPC_NLA_STATS_RX_BUNDLED]));

	tipc_tlv_sprintf(msg->rep,
			 "  TX packets:%u fragments:%u/%u bundles:%u/%u\n",
			 nla_get_u32(stats[TIPC_NLA_STATS_TX_INFO]),
			 nla_get_u32(stats[TIPC_NLA_STATS_TX_FRAGMENTS]),
			 nla_get_u32(stats[TIPC_NLA_STATS_TX_FRAGMENTED]),
			 nla_get_u32(stats[TIPC_NLA_STATS_TX_BUNDLES]),
			 nla_get_u32(stats[TIPC_NLA_STATS_TX_BUNDLED]));

	tipc_tlv_sprintf(msg->rep, "  RX naks:%u defs:%u dups:%u\n",
			 nla_get_u32(stats[TIPC_NLA_STATS_RX_NACKS]),
			 nla_get_u32(stats[TIPC_NLA_STATS_RX_DEFERRED]),
			 nla_get_u32(stats[TIPC_NLA_STATS_DUPLICATES]));

	tipc_tlv_sprintf(msg->rep, "  TX naks:%u acks:%u dups:%u\n",
			 nla_get_u32(stats[TIPC_NLA_STATS_TX_NACKS]),
			 nla_get_u32(stats[TIPC_NLA_STATS_TX_ACKS]),
			 nla_get_u32(stats[TIPC_NLA_STATS_RETRANSMITTED]));

	tipc_tlv_sprintf(msg->rep,
			 "  Congestion link:%u  Send queue max:%u avg:%u",
			 nla_get_u32(stats[TIPC_NLA_STATS_LINK_CONGS]),
			 nla_get_u32(stats[TIPC_NLA_STATS_MAX_QUEUE]),
			 nla_get_u32(stats[TIPC_NLA_STATS_AVG_QUEUE]));
}

static int tipc_nl_compat_link_stat_dump(struct tipc_nl_compat_msg *msg,
					 struct nlattr **attrs)
{
	char *name;
	struct nlattr *link[TIPC_NLA_LINK_MAX + 1];
	struct nlattr *prop[TIPC_NLA_PROP_MAX + 1];
	struct nlattr *stats[TIPC_NLA_STATS_MAX + 1];
	int err;
	int len;

	if (!attrs[TIPC_NLA_LINK])
		return -EINVAL;

	err = nla_parse_nested_deprecated(link, TIPC_NLA_LINK_MAX,
					  attrs[TIPC_NLA_LINK], NULL, NULL);
	if (err)
		return err;

	if (!link[TIPC_NLA_LINK_PROP])
		return -EINVAL;

	err = nla_parse_nested_deprecated(prop, TIPC_NLA_PROP_MAX,
					  link[TIPC_NLA_LINK_PROP], NULL,
					  NULL);
	if (err)
		return err;

	if (!link[TIPC_NLA_LINK_STATS])
		return -EINVAL;

	err = nla_parse_nested_deprecated(stats, TIPC_NLA_STATS_MAX,
					  link[TIPC_NLA_LINK_STATS], NULL,
					  NULL);
	if (err)
		return err;

	name = (char *)TLV_DATA(msg->req);

	len = TLV_GET_DATA_LEN(msg->req);
	if (len <= 0)
		return -EINVAL;

	len = min_t(int, len, TIPC_MAX_LINK_NAME);
	if (!string_is_valid(name, len))
		return -EINVAL;

	if (strcmp(name, nla_data(link[TIPC_NLA_LINK_NAME])) != 0)
		return 0;

	tipc_tlv_sprintf(msg->rep, "\nLink <%s>\n",
			 nla_data(link[TIPC_NLA_LINK_NAME]));

	if (link[TIPC_NLA_LINK_BROADCAST]) {
		__fill_bc_link_stat(msg, prop, stats);
		return 0;
	}

	if (link[TIPC_NLA_LINK_ACTIVE])
		tipc_tlv_sprintf(msg->rep, "  ACTIVE");
	else if (link[TIPC_NLA_LINK_UP])
		tipc_tlv_sprintf(msg->rep, "  STANDBY");
	else
		tipc_tlv_sprintf(msg->rep, "  DEFUNCT");

	tipc_tlv_sprintf(msg->rep, "  MTU:%u  Priority:%u",
			 nla_get_u32(link[TIPC_NLA_LINK_MTU]),
			 nla_get_u32(prop[TIPC_NLA_PROP_PRIO]));

	tipc_tlv_sprintf(msg->rep, "  Tolerance:%u ms  Window:%u packets\n",
			 nla_get_u32(prop[TIPC_NLA_PROP_TOL]),
			 nla_get_u32(prop[TIPC_NLA_PROP_WIN]));

	tipc_tlv_sprintf(msg->rep,
			 "  RX packets:%u fragments:%u/%u bundles:%u/%u\n",
			 nla_get_u32(link[TIPC_NLA_LINK_RX]) -
			 nla_get_u32(stats[TIPC_NLA_STATS_RX_INFO]),
			 nla_get_u32(stats[TIPC_NLA_STATS_RX_FRAGMENTS]),
			 nla_get_u32(stats[TIPC_NLA_STATS_RX_FRAGMENTED]),
			 nla_get_u32(stats[TIPC_NLA_STATS_RX_BUNDLES]),
			 nla_get_u32(stats[TIPC_NLA_STATS_RX_BUNDLED]));

	tipc_tlv_sprintf(msg->rep,
			 "  TX packets:%u fragments:%u/%u bundles:%u/%u\n",
			 nla_get_u32(link[TIPC_NLA_LINK_TX]) -
			 nla_get_u32(stats[TIPC_NLA_STATS_TX_INFO]),
			 nla_get_u32(stats[TIPC_NLA_STATS_TX_FRAGMENTS]),
			 nla_get_u32(stats[TIPC_NLA_STATS_TX_FRAGMENTED]),
			 nla_get_u32(stats[TIPC_NLA_STATS_TX_BUNDLES]),
			 nla_get_u32(stats[TIPC_NLA_STATS_TX_BUNDLED]));

	tipc_tlv_sprintf(msg->rep,
			 "  TX profile sample:%u packets  average:%u octets\n",
			 nla_get_u32(stats[TIPC_NLA_STATS_MSG_LEN_CNT]),
			 nla_get_u32(stats[TIPC_NLA_STATS_MSG_LEN_TOT]) /
			 nla_get_u32(stats[TIPC_NLA_STATS_MSG_PROF_TOT]));

	tipc_tlv_sprintf(msg->rep,
			 "  0-64:%u%% -256:%u%% -1024:%u%% -4096:%u%% ",
			 perc(nla_get_u32(stats[TIPC_NLA_STATS_MSG_LEN_P0]),
			      nla_get_u32(stats[TIPC_NLA_STATS_MSG_PROF_TOT])),
			 perc(nla_get_u32(stats[TIPC_NLA_STATS_MSG_LEN_P1]),
			      nla_get_u32(stats[TIPC_NLA_STATS_MSG_PROF_TOT])),
			 perc(nla_get_u32(stats[TIPC_NLA_STATS_MSG_LEN_P2]),
			      nla_get_u32(stats[TIPC_NLA_STATS_MSG_PROF_TOT])),
			 perc(nla_get_u32(stats[TIPC_NLA_STATS_MSG_LEN_P3]),
			      nla_get_u32(stats[TIPC_NLA_STATS_MSG_PROF_TOT])));

	tipc_tlv_sprintf(msg->rep, "-16384:%u%% -32768:%u%% -66000:%u%%\n",
			 perc(nla_get_u32(stats[TIPC_NLA_STATS_MSG_LEN_P4]),
			      nla_get_u32(stats[TIPC_NLA_STATS_MSG_PROF_TOT])),
			 perc(nla_get_u32(stats[TIPC_NLA_STATS_MSG_LEN_P5]),
			      nla_get_u32(stats[TIPC_NLA_STATS_MSG_PROF_TOT])),
			 perc(nla_get_u32(stats[TIPC_NLA_STATS_MSG_LEN_P6]),
			      nla_get_u32(stats[TIPC_NLA_STATS_MSG_PROF_TOT])));

	tipc_tlv_sprintf(msg->rep,
			 "  RX states:%u probes:%u naks:%u defs:%u dups:%u\n",
			 nla_get_u32(stats[TIPC_NLA_STATS_RX_STATES]),
			 nla_get_u32(stats[TIPC_NLA_STATS_RX_PROBES]),
			 nla_get_u32(stats[TIPC_NLA_STATS_RX_NACKS]),
			 nla_get_u32(stats[TIPC_NLA_STATS_RX_DEFERRED]),
			 nla_get_u32(stats[TIPC_NLA_STATS_DUPLICATES]));

	tipc_tlv_sprintf(msg->rep,
			 "  TX states:%u probes:%u naks:%u acks:%u dups:%u\n",
			 nla_get_u32(stats[TIPC_NLA_STATS_TX_STATES]),
			 nla_get_u32(stats[TIPC_NLA_STATS_TX_PROBES]),
			 nla_get_u32(stats[TIPC_NLA_STATS_TX_NACKS]),
			 nla_get_u32(stats[TIPC_NLA_STATS_TX_ACKS]),
			 nla_get_u32(stats[TIPC_NLA_STATS_RETRANSMITTED]));

	tipc_tlv_sprintf(msg->rep,
			 "  Congestion link:%u  Send queue max:%u avg:%u",
			 nla_get_u32(stats[TIPC_NLA_STATS_LINK_CONGS]),
			 nla_get_u32(stats[TIPC_NLA_STATS_MAX_QUEUE]),
			 nla_get_u32(stats[TIPC_NLA_STATS_AVG_QUEUE]));

	return 0;
}

static int tipc_nl_compat_link_dump(struct tipc_nl_compat_msg *msg,
				    struct nlattr **attrs)
{
	struct nlattr *link[TIPC_NLA_LINK_MAX + 1];
	struct tipc_link_info link_info;
	int err;

	if (!attrs[TIPC_NLA_LINK])
		return -EINVAL;

	err = nla_parse_nested_deprecated(link, TIPC_NLA_LINK_MAX,
					  attrs[TIPC_NLA_LINK], NULL, NULL);
	if (err)
		return err;

	link_info.dest = nla_get_flag(link[TIPC_NLA_LINK_DEST]);
	link_info.up = htonl(nla_get_flag(link[TIPC_NLA_LINK_UP]));
	nla_strlcpy(link_info.str, link[TIPC_NLA_LINK_NAME],
		    TIPC_MAX_LINK_NAME);

	return tipc_add_tlv(msg->rep, TIPC_TLV_LINK_INFO,
			    &link_info, sizeof(link_info));
}

static int __tipc_add_link_prop(struct sk_buff *skb,
				struct tipc_nl_compat_msg *msg,
				struct tipc_link_config *lc)
{
	switch (msg->cmd) {
	case TIPC_CMD_SET_LINK_PRI:
		return nla_put_u32(skb, TIPC_NLA_PROP_PRIO, ntohl(lc->value));
	case TIPC_CMD_SET_LINK_TOL:
		return nla_put_u32(skb, TIPC_NLA_PROP_TOL, ntohl(lc->value));
	case TIPC_CMD_SET_LINK_WINDOW:
		return nla_put_u32(skb, TIPC_NLA_PROP_WIN, ntohl(lc->value));
	}

	return -EINVAL;
}

static int tipc_nl_compat_media_set(struct sk_buff *skb,
				    struct tipc_nl_compat_msg *msg)
{
	struct nlattr *prop;
	struct nlattr *media;
	struct tipc_link_config *lc;

	lc = (struct tipc_link_config *)TLV_DATA(msg->req);

	media = nla_nest_start_noflag(skb, TIPC_NLA_MEDIA);
	if (!media)
		return -EMSGSIZE;

	if (nla_put_string(skb, TIPC_NLA_MEDIA_NAME, lc->name))
		return -EMSGSIZE;

	prop = nla_nest_start_noflag(skb, TIPC_NLA_MEDIA_PROP);
	if (!prop)
		return -EMSGSIZE;

	__tipc_add_link_prop(skb, msg, lc);
	nla_nest_end(skb, prop);
	nla_nest_end(skb, media);

	return 0;
}

static int tipc_nl_compat_bearer_set(struct sk_buff *skb,
				     struct tipc_nl_compat_msg *msg)
{
	struct nlattr *prop;
	struct nlattr *bearer;
	struct tipc_link_config *lc;

	lc = (struct tipc_link_config *)TLV_DATA(msg->req);

	bearer = nla_nest_start_noflag(skb, TIPC_NLA_BEARER);
	if (!bearer)
		return -EMSGSIZE;

	if (nla_put_string(skb, TIPC_NLA_BEARER_NAME, lc->name))
		return -EMSGSIZE;

	prop = nla_nest_start_noflag(skb, TIPC_NLA_BEARER_PROP);
	if (!prop)
		return -EMSGSIZE;

	__tipc_add_link_prop(skb, msg, lc);
	nla_nest_end(skb, prop);
	nla_nest_end(skb, bearer);

	return 0;
}

static int __tipc_nl_compat_link_set(struct sk_buff *skb,
				     struct tipc_nl_compat_msg *msg)
{
	struct nlattr *prop;
	struct nlattr *link;
	struct tipc_link_config *lc;

	lc = (struct tipc_link_config *)TLV_DATA(msg->req);

	link = nla_nest_start_noflag(skb, TIPC_NLA_LINK);
	if (!link)
		return -EMSGSIZE;

	if (nla_put_string(skb, TIPC_NLA_LINK_NAME, lc->name))
		return -EMSGSIZE;

	prop = nla_nest_start_noflag(skb, TIPC_NLA_LINK_PROP);
	if (!prop)
		return -EMSGSIZE;

	__tipc_add_link_prop(skb, msg, lc);
	nla_nest_end(skb, prop);
	nla_nest_end(skb, link);

	return 0;
}

static int tipc_nl_compat_link_set(struct tipc_nl_compat_cmd_doit *cmd,
				   struct sk_buff *skb,
				   struct tipc_nl_compat_msg *msg)
{
	struct tipc_link_config *lc;
	struct tipc_bearer *bearer;
	struct tipc_media *media;
	int len;

	lc = (struct tipc_link_config *)TLV_DATA(msg->req);

	len = TLV_GET_DATA_LEN(msg->req);
	len -= offsetof(struct tipc_link_config, name);
	if (len <= 0)
		return -EINVAL;

	len = min_t(int, len, TIPC_MAX_LINK_NAME);
	if (!string_is_valid(lc->name, len))
		return -EINVAL;

	media = tipc_media_find(lc->name);
	if (media) {
		cmd->doit = &__tipc_nl_media_set;
		return tipc_nl_compat_media_set(skb, msg);
	}

	bearer = tipc_bearer_find(msg->net, lc->name);
	if (bearer) {
		cmd->doit = &__tipc_nl_bearer_set;
		return tipc_nl_compat_bearer_set(skb, msg);
	}

	return __tipc_nl_compat_link_set(skb, msg);
}

static int tipc_nl_compat_link_reset_stats(struct tipc_nl_compat_cmd_doit *cmd,
					   struct sk_buff *skb,
					   struct tipc_nl_compat_msg *msg)
{
	char *name;
	struct nlattr *link;
	int len;

	name = (char *)TLV_DATA(msg->req);

	link = nla_nest_start_noflag(skb, TIPC_NLA_LINK);
	if (!link)
		return -EMSGSIZE;

	len = TLV_GET_DATA_LEN(msg->req);
	if (len <= 0)
		return -EINVAL;

	len = min_t(int, len, TIPC_MAX_LINK_NAME);
	if (!string_is_valid(name, len))
		return -EINVAL;

	if (nla_put_string(skb, TIPC_NLA_LINK_NAME, name))
		return -EMSGSIZE;

	nla_nest_end(skb, link);

	return 0;
}

static int tipc_nl_compat_name_table_dump_header(struct tipc_nl_compat_msg *msg)
{
	int i;
	u32 depth;
	struct tipc_name_table_query *ntq;
	static const char * const header[] = {
		"Type       ",
		"Lower      Upper      ",
		"Port Identity              ",
		"Publication Scope"
	};

	ntq = (struct tipc_name_table_query *)TLV_DATA(msg->req);
	if (TLV_GET_DATA_LEN(msg->req) < sizeof(struct tipc_name_table_query))
		return -EINVAL;

	depth = ntohl(ntq->depth);

	if (depth > 4)
		depth = 4;
	for (i = 0; i < depth; i++)
		tipc_tlv_sprintf(msg->rep, header[i]);
	tipc_tlv_sprintf(msg->rep, "\n");

	return 0;
}

static int tipc_nl_compat_name_table_dump(struct tipc_nl_compat_msg *msg,
					  struct nlattr **attrs)
{
	char port_str[27];
	struct tipc_name_table_query *ntq;
	struct nlattr *nt[TIPC_NLA_NAME_TABLE_MAX + 1];
	struct nlattr *publ[TIPC_NLA_PUBL_MAX + 1];
	u32 node, depth, type, lowbound, upbound;
	static const char * const scope_str[] = {"", " zone", " cluster",
						 " node"};
	int err;

	if (!attrs[TIPC_NLA_NAME_TABLE])
		return -EINVAL;

	err = nla_parse_nested_deprecated(nt, TIPC_NLA_NAME_TABLE_MAX,
					  attrs[TIPC_NLA_NAME_TABLE], NULL,
					  NULL);
	if (err)
		return err;

	if (!nt[TIPC_NLA_NAME_TABLE_PUBL])
		return -EINVAL;

	err = nla_parse_nested_deprecated(publ, TIPC_NLA_PUBL_MAX,
					  nt[TIPC_NLA_NAME_TABLE_PUBL], NULL,
					  NULL);
	if (err)
		return err;

	ntq = (struct tipc_name_table_query *)TLV_DATA(msg->req);

	depth = ntohl(ntq->depth);
	type = ntohl(ntq->type);
	lowbound = ntohl(ntq->lowbound);
	upbound = ntohl(ntq->upbound);

	if (!(depth & TIPC_NTQ_ALLTYPES) &&
	    (type != nla_get_u32(publ[TIPC_NLA_PUBL_TYPE])))
		return 0;
	if (lowbound && (lowbound > nla_get_u32(publ[TIPC_NLA_PUBL_UPPER])))
		return 0;
	if (upbound && (upbound < nla_get_u32(publ[TIPC_NLA_PUBL_LOWER])))
		return 0;

	tipc_tlv_sprintf(msg->rep, "%-10u ",
			 nla_get_u32(publ[TIPC_NLA_PUBL_TYPE]));

	if (depth == 1)
		goto out;

	tipc_tlv_sprintf(msg->rep, "%-10u %-10u ",
			 nla_get_u32(publ[TIPC_NLA_PUBL_LOWER]),
			 nla_get_u32(publ[TIPC_NLA_PUBL_UPPER]));

	if (depth == 2)
		goto out;

	node = nla_get_u32(publ[TIPC_NLA_PUBL_NODE]);
	sprintf(port_str, "<%u.%u.%u:%u>", tipc_zone(node), tipc_cluster(node),
		tipc_node(node), nla_get_u32(publ[TIPC_NLA_PUBL_REF]));
	tipc_tlv_sprintf(msg->rep, "%-26s ", port_str);

	if (depth == 3)
		goto out;

	tipc_tlv_sprintf(msg->rep, "%-10u %s",
			 nla_get_u32(publ[TIPC_NLA_PUBL_KEY]),
			 scope_str[nla_get_u32(publ[TIPC_NLA_PUBL_SCOPE])]);
out:
	tipc_tlv_sprintf(msg->rep, "\n");

	return 0;
}

static int __tipc_nl_compat_publ_dump(struct tipc_nl_compat_msg *msg,
				      struct nlattr **attrs)
{
	u32 type, lower, upper;
	struct nlattr *publ[TIPC_NLA_PUBL_MAX + 1];
	int err;

	if (!attrs[TIPC_NLA_PUBL])
		return -EINVAL;

	err = nla_parse_nested_deprecated(publ, TIPC_NLA_PUBL_MAX,
					  attrs[TIPC_NLA_PUBL], NULL, NULL);
	if (err)
		return err;

	type = nla_get_u32(publ[TIPC_NLA_PUBL_TYPE]);
	lower = nla_get_u32(publ[TIPC_NLA_PUBL_LOWER]);
	upper = nla_get_u32(publ[TIPC_NLA_PUBL_UPPER]);

	if (lower == upper)
		tipc_tlv_sprintf(msg->rep, " {%u,%u}", type, lower);
	else
		tipc_tlv_sprintf(msg->rep, " {%u,%u,%u}", type, lower, upper);

	return 0;
}

static int tipc_nl_compat_publ_dump(struct tipc_nl_compat_msg *msg, u32 sock)
{
	int err;
	void *hdr;
	struct nlattr *nest;
	struct sk_buff *args;
	struct tipc_nl_compat_cmd_dump dump;

	args = nlmsg_new(NLMSG_GOODSIZE, GFP_KERNEL);
	if (!args)
		return -ENOMEM;

	hdr = genlmsg_put(args, 0, 0, &tipc_genl_family, NLM_F_MULTI,
			  TIPC_NL_PUBL_GET);
	if (!hdr) {
		kfree_skb(args);
		return -EMSGSIZE;
	}

	nest = nla_nest_start_noflag(args, TIPC_NLA_SOCK);
	if (!nest) {
		kfree_skb(args);
		return -EMSGSIZE;
	}

	if (nla_put_u32(args, TIPC_NLA_SOCK_REF, sock)) {
		kfree_skb(args);
		return -EMSGSIZE;
	}

	nla_nest_end(args, nest);
	genlmsg_end(args, hdr);

	dump.dumpit = tipc_nl_publ_dump;
	dump.format = __tipc_nl_compat_publ_dump;

	err = __tipc_nl_compat_dumpit(&dump, msg, args);

	kfree_skb(args);

	return err;
}

static int tipc_nl_compat_sk_dump(struct tipc_nl_compat_msg *msg,
				  struct nlattr **attrs)
{
	int err;
	u32 sock_ref;
	struct nlattr *sock[TIPC_NLA_SOCK_MAX + 1];

	if (!attrs[TIPC_NLA_SOCK])
		return -EINVAL;

	err = nla_parse_nested_deprecated(sock, TIPC_NLA_SOCK_MAX,
					  attrs[TIPC_NLA_SOCK], NULL, NULL);
	if (err)
		return err;

	sock_ref = nla_get_u32(sock[TIPC_NLA_SOCK_REF]);
	tipc_tlv_sprintf(msg->rep, "%u:", sock_ref);

	if (sock[TIPC_NLA_SOCK_CON]) {
		u32 node;
		struct nlattr *con[TIPC_NLA_CON_MAX + 1];

		err = nla_parse_nested_deprecated(con, TIPC_NLA_CON_MAX,
						  sock[TIPC_NLA_SOCK_CON],
						  NULL, NULL);

		if (err)
			return err;

		node = nla_get_u32(con[TIPC_NLA_CON_NODE]);
		tipc_tlv_sprintf(msg->rep, "  connected to <%u.%u.%u:%u>",
				 tipc_zone(node),
				 tipc_cluster(node),
				 tipc_node(node),
				 nla_get_u32(con[TIPC_NLA_CON_SOCK]));

		if (con[TIPC_NLA_CON_FLAG])
			tipc_tlv_sprintf(msg->rep, " via {%u,%u}\n",
					 nla_get_u32(con[TIPC_NLA_CON_TYPE]),
					 nla_get_u32(con[TIPC_NLA_CON_INST]));
		else
			tipc_tlv_sprintf(msg->rep, "\n");
	} else if (sock[TIPC_NLA_SOCK_HAS_PUBL]) {
		tipc_tlv_sprintf(msg->rep, " bound to");

		err = tipc_nl_compat_publ_dump(msg, sock_ref);
		if (err)
			return err;
	}
	tipc_tlv_sprintf(msg->rep, "\n");

	return 0;
}

static int tipc_nl_compat_media_dump(struct tipc_nl_compat_msg *msg,
				     struct nlattr **attrs)
{
	struct nlattr *media[TIPC_NLA_MEDIA_MAX + 1];
	int err;

	if (!attrs[TIPC_NLA_MEDIA])
		return -EINVAL;

	err = nla_parse_nested_deprecated(media, TIPC_NLA_MEDIA_MAX,
					  attrs[TIPC_NLA_MEDIA], NULL, NULL);
	if (err)
		return err;

	return tipc_add_tlv(msg->rep, TIPC_TLV_MEDIA_NAME,
			    nla_data(media[TIPC_NLA_MEDIA_NAME]),
			    nla_len(media[TIPC_NLA_MEDIA_NAME]));
}

static int tipc_nl_compat_node_dump(struct tipc_nl_compat_msg *msg,
				    struct nlattr **attrs)
{
	struct tipc_node_info node_info;
	struct nlattr *node[TIPC_NLA_NODE_MAX + 1];
	int err;

	if (!attrs[TIPC_NLA_NODE])
		return -EINVAL;

	err = nla_parse_nested_deprecated(node, TIPC_NLA_NODE_MAX,
					  attrs[TIPC_NLA_NODE], NULL, NULL);
	if (err)
		return err;

	node_info.addr = htonl(nla_get_u32(node[TIPC_NLA_NODE_ADDR]));
	node_info.up = htonl(nla_get_flag(node[TIPC_NLA_NODE_UP]));

	return tipc_add_tlv(msg->rep, TIPC_TLV_NODE_INFO, &node_info,
			    sizeof(node_info));
}

static int tipc_nl_compat_net_set(struct tipc_nl_compat_cmd_doit *cmd,
				  struct sk_buff *skb,
				  struct tipc_nl_compat_msg *msg)
{
	u32 val;
	struct nlattr *net;

	val = ntohl(*(__be32 *)TLV_DATA(msg->req));

	net = nla_nest_start_noflag(skb, TIPC_NLA_NET);
	if (!net)
		return -EMSGSIZE;

	if (msg->cmd == TIPC_CMD_SET_NODE_ADDR) {
		if (nla_put_u32(skb, TIPC_NLA_NET_ADDR, val))
			return -EMSGSIZE;
	} else if (msg->cmd == TIPC_CMD_SET_NETID) {
		if (nla_put_u32(skb, TIPC_NLA_NET_ID, val))
			return -EMSGSIZE;
	}
	nla_nest_end(skb, net);

	return 0;
}

static int tipc_nl_compat_net_dump(struct tipc_nl_compat_msg *msg,
				   struct nlattr **attrs)
{
	__be32 id;
	struct nlattr *net[TIPC_NLA_NET_MAX + 1];
	int err;

	if (!attrs[TIPC_NLA_NET])
		return -EINVAL;

	err = nla_parse_nested_deprecated(net, TIPC_NLA_NET_MAX,
					  attrs[TIPC_NLA_NET], NULL, NULL);
	if (err)
		return err;

	id = htonl(nla_get_u32(net[TIPC_NLA_NET_ID]));

	return tipc_add_tlv(msg->rep, TIPC_TLV_UNSIGNED, &id, sizeof(id));
}

static int tipc_cmd_show_stats_compat(struct tipc_nl_compat_msg *msg)
{
	msg->rep = tipc_tlv_alloc(ULTRA_STRING_MAX_LEN);
	if (!msg->rep)
		return -ENOMEM;

	tipc_tlv_init(msg->rep, TIPC_TLV_ULTRA_STRING);
	tipc_tlv_sprintf(msg->rep, "TIPC version " TIPC_MOD_VER "\n");

	return 0;
}

static int tipc_nl_compat_handle(struct tipc_nl_compat_msg *msg)
{
	struct tipc_nl_compat_cmd_dump dump;
	struct tipc_nl_compat_cmd_doit doit;

	memset(&dump, 0, sizeof(dump));
	memset(&doit, 0, sizeof(doit));

	switch (msg->cmd) {
	case TIPC_CMD_NOOP:
		msg->rep = tipc_tlv_alloc(0);
		if (!msg->rep)
			return -ENOMEM;
		return 0;
	case TIPC_CMD_GET_BEARER_NAMES:
		msg->rep_size = MAX_BEARERS * TLV_SPACE(TIPC_MAX_BEARER_NAME);
		dump.dumpit = tipc_nl_bearer_dump;
		dump.format = tipc_nl_compat_bearer_dump;
		return tipc_nl_compat_dumpit(&dump, msg);
	case TIPC_CMD_ENABLE_BEARER:
		msg->req_type = TIPC_TLV_BEARER_CONFIG;
		doit.doit = __tipc_nl_bearer_enable;
		doit.transcode = tipc_nl_compat_bearer_enable;
		return tipc_nl_compat_doit(&doit, msg);
	case TIPC_CMD_DISABLE_BEARER:
		msg->req_type = TIPC_TLV_BEARER_NAME;
		doit.doit = __tipc_nl_bearer_disable;
		doit.transcode = tipc_nl_compat_bearer_disable;
		return tipc_nl_compat_doit(&doit, msg);
	case TIPC_CMD_SHOW_LINK_STATS:
		msg->req_type = TIPC_TLV_LINK_NAME;
		msg->rep_size = ULTRA_STRING_MAX_LEN;
		msg->rep_type = TIPC_TLV_ULTRA_STRING;
		dump.dumpit = tipc_nl_node_dump_link;
		dump.format = tipc_nl_compat_link_stat_dump;
		return tipc_nl_compat_dumpit(&dump, msg);
	case TIPC_CMD_GET_LINKS:
		msg->req_type = TIPC_TLV_NET_ADDR;
		msg->rep_size = ULTRA_STRING_MAX_LEN;
		dump.dumpit = tipc_nl_node_dump_link;
		dump.format = tipc_nl_compat_link_dump;
		return tipc_nl_compat_dumpit(&dump, msg);
	case TIPC_CMD_SET_LINK_TOL:
	case TIPC_CMD_SET_LINK_PRI:
	case TIPC_CMD_SET_LINK_WINDOW:
		msg->req_type =  TIPC_TLV_LINK_CONFIG;
		doit.doit = tipc_nl_node_set_link;
		doit.transcode = tipc_nl_compat_link_set;
		return tipc_nl_compat_doit(&doit, msg);
	case TIPC_CMD_RESET_LINK_STATS:
		msg->req_type = TIPC_TLV_LINK_NAME;
		doit.doit = tipc_nl_node_reset_link_stats;
		doit.transcode = tipc_nl_compat_link_reset_stats;
		return tipc_nl_compat_doit(&doit, msg);
	case TIPC_CMD_SHOW_NAME_TABLE:
		msg->req_type = TIPC_TLV_NAME_TBL_QUERY;
		msg->rep_size = ULTRA_STRING_MAX_LEN;
		msg->rep_type = TIPC_TLV_ULTRA_STRING;
		dump.header = tipc_nl_compat_name_table_dump_header;
		dump.dumpit = tipc_nl_name_table_dump;
		dump.format = tipc_nl_compat_name_table_dump;
		return tipc_nl_compat_dumpit(&dump, msg);
	case TIPC_CMD_SHOW_PORTS:
		msg->rep_size = ULTRA_STRING_MAX_LEN;
		msg->rep_type = TIPC_TLV_ULTRA_STRING;
		dump.dumpit = tipc_nl_sk_dump;
		dump.format = tipc_nl_compat_sk_dump;
		return tipc_nl_compat_dumpit(&dump, msg);
	case TIPC_CMD_GET_MEDIA_NAMES:
		msg->rep_size = MAX_MEDIA * TLV_SPACE(TIPC_MAX_MEDIA_NAME);
		dump.dumpit = tipc_nl_media_dump;
		dump.format = tipc_nl_compat_media_dump;
		return tipc_nl_compat_dumpit(&dump, msg);
	case TIPC_CMD_GET_NODES:
		msg->rep_size = ULTRA_STRING_MAX_LEN;
		dump.dumpit = tipc_nl_node_dump;
		dump.format = tipc_nl_compat_node_dump;
		return tipc_nl_compat_dumpit(&dump, msg);
	case TIPC_CMD_SET_NODE_ADDR:
		msg->req_type = TIPC_TLV_NET_ADDR;
		doit.doit = __tipc_nl_net_set;
		doit.transcode = tipc_nl_compat_net_set;
		return tipc_nl_compat_doit(&doit, msg);
	case TIPC_CMD_SET_NETID:
		msg->req_type = TIPC_TLV_UNSIGNED;
		doit.doit = __tipc_nl_net_set;
		doit.transcode = tipc_nl_compat_net_set;
		return tipc_nl_compat_doit(&doit, msg);
	case TIPC_CMD_GET_NETID:
		msg->rep_size = sizeof(u32);
		dump.dumpit = tipc_nl_net_dump;
		dump.format = tipc_nl_compat_net_dump;
		return tipc_nl_compat_dumpit(&dump, msg);
	case TIPC_CMD_SHOW_STATS:
		return tipc_cmd_show_stats_compat(msg);
	}

	return -EOPNOTSUPP;
}

static int tipc_nl_compat_recv(struct sk_buff *skb, struct genl_info *info)
{
	int err;
	int len;
	struct tipc_nl_compat_msg msg;
	struct nlmsghdr *req_nlh;
	struct nlmsghdr *rep_nlh;
	struct tipc_genlmsghdr *req_userhdr = info->userhdr;

	memset(&msg, 0, sizeof(msg));

	req_nlh = (struct nlmsghdr *)skb->data;
	msg.req = nlmsg_data(req_nlh) + GENL_HDRLEN + TIPC_GENL_HDRLEN;
	msg.cmd = req_userhdr->cmd;
	msg.net = genl_info_net(info);
	msg.dst_sk = skb->sk;

	if ((msg.cmd & 0xC000) && (!netlink_net_capable(skb, CAP_NET_ADMIN))) {
		msg.rep = tipc_get_err_tlv(TIPC_CFG_NOT_NET_ADMIN);
		err = -EACCES;
		goto send;
	}

	msg.req_size = nlmsg_attrlen(req_nlh, GENL_HDRLEN + TIPC_GENL_HDRLEN);
	if (msg.req_size && !TLV_OK(msg.req, msg.req_size)) {
		msg.rep = tipc_get_err_tlv(TIPC_CFG_NOT_SUPPORTED);
		err = -EOPNOTSUPP;
		goto send;
	}

	err = tipc_nl_compat_handle(&msg);
	if ((err == -EOPNOTSUPP) || (err == -EPERM))
		msg.rep = tipc_get_err_tlv(TIPC_CFG_NOT_SUPPORTED);
	else if (err == -EINVAL)
		msg.rep = tipc_get_err_tlv(TIPC_CFG_TLV_ERROR);
send:
	if (!msg.rep)
		return err;

	len = nlmsg_total_size(GENL_HDRLEN + TIPC_GENL_HDRLEN);
	skb_push(msg.rep, len);
	rep_nlh = nlmsg_hdr(msg.rep);
	memcpy(rep_nlh, info->nlhdr, len);
	rep_nlh->nlmsg_len = msg.rep->len;
	genlmsg_unicast(msg.net, msg.rep, NETLINK_CB(skb).portid);

	return err;
}

static const struct genl_ops tipc_genl_compat_ops[] = {
	{
		.cmd		= TIPC_GENL_CMD,
		.validate = GENL_DONT_VALIDATE_STRICT | GENL_DONT_VALIDATE_DUMP,
		.doit		= tipc_nl_compat_recv,
	},
};

static struct genl_family tipc_genl_compat_family __ro_after_init = {
	.name		= TIPC_GENL_NAME,
	.version	= TIPC_GENL_VERSION,
	.hdrsize	= TIPC_GENL_HDRLEN,
	.maxattr	= 0,
	.netnsok	= true,
	.module		= THIS_MODULE,
	.ops		= tipc_genl_compat_ops,
	.n_ops		= ARRAY_SIZE(tipc_genl_compat_ops),
};

int __init tipc_netlink_compat_start(void)
{
	int res;

	res = genl_register_family(&tipc_genl_compat_family);
	if (res) {
		pr_err("Failed to register legacy compat interface\n");
		return res;
	}

	return 0;
}

void tipc_netlink_compat_stop(void)
{
	genl_unregister_family(&tipc_genl_compat_family);
}<|MERGE_RESOLUTION|>--- conflicted
+++ resolved
@@ -204,13 +204,8 @@
 		return -ENOMEM;
 	}
 
-<<<<<<< HEAD
-	attrbuf = kmalloc_array(tipc_genl_family.maxattr + 1,
-				sizeof(struct nlattr *), GFP_KERNEL);
-=======
 	attrbuf = kcalloc(tipc_genl_family.maxattr + 1,
 			  sizeof(struct nlattr *), GFP_KERNEL);
->>>>>>> a7196caf
 	if (!attrbuf) {
 		err = -ENOMEM;
 		goto err_out;
