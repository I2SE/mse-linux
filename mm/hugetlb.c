// SPDX-License-Identifier: GPL-2.0-only
/*
 * Generic hugetlb support.
 * (C) Nadia Yvette Chambers, April 2004
 */
#include <linux/list.h>
#include <linux/init.h>
#include <linux/mm.h>
#include <linux/seq_file.h>
#include <linux/sysctl.h>
#include <linux/highmem.h>
#include <linux/mmu_notifier.h>
#include <linux/nodemask.h>
#include <linux/pagemap.h>
#include <linux/mempolicy.h>
#include <linux/compiler.h>
#include <linux/cpuset.h>
#include <linux/mutex.h>
#include <linux/memblock.h>
#include <linux/sysfs.h>
#include <linux/slab.h>
#include <linux/sched/mm.h>
#include <linux/mmdebug.h>
#include <linux/sched/signal.h>
#include <linux/rmap.h>
#include <linux/string_helpers.h>
#include <linux/swap.h>
#include <linux/swapops.h>
#include <linux/jhash.h>
#include <linux/numa.h>
#include <linux/llist.h>
#include <linux/cma.h>

#include <asm/page.h>
#include <asm/pgalloc.h>
#include <asm/tlb.h>

#include <linux/io.h>
#include <linux/hugetlb.h>
#include <linux/hugetlb_cgroup.h>
#include <linux/node.h>
#include <linux/page_owner.h>
#include "internal.h"

int hugetlb_max_hstate __read_mostly;
unsigned int default_hstate_idx;
struct hstate hstates[HUGE_MAX_HSTATE];

#ifdef CONFIG_CMA
static struct cma *hugetlb_cma[MAX_NUMNODES];
#endif
static unsigned long hugetlb_cma_size __initdata;

/*
 * Minimum page order among possible hugepage sizes, set to a proper value
 * at boot time.
 */
static unsigned int minimum_order __read_mostly = UINT_MAX;

__initdata LIST_HEAD(huge_boot_pages);

/* for command line parsing */
static struct hstate * __initdata parsed_hstate;
static unsigned long __initdata default_hstate_max_huge_pages;
static bool __initdata parsed_valid_hugepagesz = true;
static bool __initdata parsed_default_hugepagesz;

/*
 * Protects updates to hugepage_freelists, hugepage_activelist, nr_huge_pages,
 * free_huge_pages, and surplus_huge_pages.
 */
DEFINE_SPINLOCK(hugetlb_lock);

/*
 * Serializes faults on the same logical page.  This is used to
 * prevent spurious OOMs when the hugepage pool is fully utilized.
 */
static int num_fault_mutexes;
struct mutex *hugetlb_fault_mutex_table ____cacheline_aligned_in_smp;

/* Forward declaration */
static int hugetlb_acct_memory(struct hstate *h, long delta);

static inline bool subpool_is_free(struct hugepage_subpool *spool)
{
	if (spool->count)
		return false;
	if (spool->max_hpages != -1)
		return spool->used_hpages == 0;
	if (spool->min_hpages != -1)
		return spool->rsv_hpages == spool->min_hpages;

	return true;
}

static inline void unlock_or_release_subpool(struct hugepage_subpool *spool,
						unsigned long irq_flags)
{
	spin_unlock_irqrestore(&spool->lock, irq_flags);

	/* If no pages are used, and no other handles to the subpool
	 * remain, give up any reservations based on minimum size and
	 * free the subpool */
	if (subpool_is_free(spool)) {
		if (spool->min_hpages != -1)
			hugetlb_acct_memory(spool->hstate,
						-spool->min_hpages);
		kfree(spool);
	}
}

struct hugepage_subpool *hugepage_new_subpool(struct hstate *h, long max_hpages,
						long min_hpages)
{
	struct hugepage_subpool *spool;

	spool = kzalloc(sizeof(*spool), GFP_KERNEL);
	if (!spool)
		return NULL;

	spin_lock_init(&spool->lock);
	spool->count = 1;
	spool->max_hpages = max_hpages;
	spool->hstate = h;
	spool->min_hpages = min_hpages;

	if (min_hpages != -1 && hugetlb_acct_memory(h, min_hpages)) {
		kfree(spool);
		return NULL;
	}
	spool->rsv_hpages = min_hpages;

	return spool;
}

void hugepage_put_subpool(struct hugepage_subpool *spool)
{
	unsigned long flags;

	spin_lock_irqsave(&spool->lock, flags);
	BUG_ON(!spool->count);
	spool->count--;
	unlock_or_release_subpool(spool, flags);
}

/*
 * Subpool accounting for allocating and reserving pages.
 * Return -ENOMEM if there are not enough resources to satisfy the
 * request.  Otherwise, return the number of pages by which the
 * global pools must be adjusted (upward).  The returned value may
 * only be different than the passed value (delta) in the case where
 * a subpool minimum size must be maintained.
 */
static long hugepage_subpool_get_pages(struct hugepage_subpool *spool,
				      long delta)
{
	long ret = delta;

	if (!spool)
		return ret;

	spin_lock_irq(&spool->lock);

	if (spool->max_hpages != -1) {		/* maximum size accounting */
		if ((spool->used_hpages + delta) <= spool->max_hpages)
			spool->used_hpages += delta;
		else {
			ret = -ENOMEM;
			goto unlock_ret;
		}
	}

	/* minimum size accounting */
	if (spool->min_hpages != -1 && spool->rsv_hpages) {
		if (delta > spool->rsv_hpages) {
			/*
			 * Asking for more reserves than those already taken on
			 * behalf of subpool.  Return difference.
			 */
			ret = delta - spool->rsv_hpages;
			spool->rsv_hpages = 0;
		} else {
			ret = 0;	/* reserves already accounted for */
			spool->rsv_hpages -= delta;
		}
	}

unlock_ret:
	spin_unlock_irq(&spool->lock);
	return ret;
}

/*
 * Subpool accounting for freeing and unreserving pages.
 * Return the number of global page reservations that must be dropped.
 * The return value may only be different than the passed value (delta)
 * in the case where a subpool minimum size must be maintained.
 */
static long hugepage_subpool_put_pages(struct hugepage_subpool *spool,
				       long delta)
{
	long ret = delta;
	unsigned long flags;

	if (!spool)
		return delta;

	spin_lock_irqsave(&spool->lock, flags);

	if (spool->max_hpages != -1)		/* maximum size accounting */
		spool->used_hpages -= delta;

	 /* minimum size accounting */
	if (spool->min_hpages != -1 && spool->used_hpages < spool->min_hpages) {
		if (spool->rsv_hpages + delta <= spool->min_hpages)
			ret = 0;
		else
			ret = spool->rsv_hpages + delta - spool->min_hpages;

		spool->rsv_hpages += delta;
		if (spool->rsv_hpages > spool->min_hpages)
			spool->rsv_hpages = spool->min_hpages;
	}

	/*
	 * If hugetlbfs_put_super couldn't free spool due to an outstanding
	 * quota reference, free it now.
	 */
	unlock_or_release_subpool(spool, flags);

	return ret;
}

static inline struct hugepage_subpool *subpool_inode(struct inode *inode)
{
	return HUGETLBFS_SB(inode->i_sb)->spool;
}

static inline struct hugepage_subpool *subpool_vma(struct vm_area_struct *vma)
{
	return subpool_inode(file_inode(vma->vm_file));
}

/* Helper that removes a struct file_region from the resv_map cache and returns
 * it for use.
 */
static struct file_region *
get_file_region_entry_from_cache(struct resv_map *resv, long from, long to)
{
	struct file_region *nrg = NULL;

	VM_BUG_ON(resv->region_cache_count <= 0);

	resv->region_cache_count--;
	nrg = list_first_entry(&resv->region_cache, struct file_region, link);
	list_del(&nrg->link);

	nrg->from = from;
	nrg->to = to;

	return nrg;
}

static void copy_hugetlb_cgroup_uncharge_info(struct file_region *nrg,
					      struct file_region *rg)
{
#ifdef CONFIG_CGROUP_HUGETLB
	nrg->reservation_counter = rg->reservation_counter;
	nrg->css = rg->css;
	if (rg->css)
		css_get(rg->css);
#endif
}

/* Helper that records hugetlb_cgroup uncharge info. */
static void record_hugetlb_cgroup_uncharge_info(struct hugetlb_cgroup *h_cg,
						struct hstate *h,
						struct resv_map *resv,
						struct file_region *nrg)
{
#ifdef CONFIG_CGROUP_HUGETLB
	if (h_cg) {
		nrg->reservation_counter =
			&h_cg->rsvd_hugepage[hstate_index(h)];
		nrg->css = &h_cg->css;
		/*
		 * The caller will hold exactly one h_cg->css reference for the
		 * whole contiguous reservation region. But this area might be
		 * scattered when there are already some file_regions reside in
		 * it. As a result, many file_regions may share only one css
		 * reference. In order to ensure that one file_region must hold
		 * exactly one h_cg->css reference, we should do css_get for
		 * each file_region and leave the reference held by caller
		 * untouched.
		 */
		css_get(&h_cg->css);
		if (!resv->pages_per_hpage)
			resv->pages_per_hpage = pages_per_huge_page(h);
		/* pages_per_hpage should be the same for all entries in
		 * a resv_map.
		 */
		VM_BUG_ON(resv->pages_per_hpage != pages_per_huge_page(h));
	} else {
		nrg->reservation_counter = NULL;
		nrg->css = NULL;
	}
#endif
}

static void put_uncharge_info(struct file_region *rg)
{
#ifdef CONFIG_CGROUP_HUGETLB
	if (rg->css)
		css_put(rg->css);
#endif
}

static bool has_same_uncharge_info(struct file_region *rg,
				   struct file_region *org)
{
#ifdef CONFIG_CGROUP_HUGETLB
	return rg && org &&
	       rg->reservation_counter == org->reservation_counter &&
	       rg->css == org->css;

#else
	return true;
#endif
}

static void coalesce_file_region(struct resv_map *resv, struct file_region *rg)
{
	struct file_region *nrg = NULL, *prg = NULL;

	prg = list_prev_entry(rg, link);
	if (&prg->link != &resv->regions && prg->to == rg->from &&
	    has_same_uncharge_info(prg, rg)) {
		prg->to = rg->to;

		list_del(&rg->link);
		put_uncharge_info(rg);
		kfree(rg);

		rg = prg;
	}

	nrg = list_next_entry(rg, link);
	if (&nrg->link != &resv->regions && nrg->from == rg->to &&
	    has_same_uncharge_info(nrg, rg)) {
		nrg->from = rg->from;

		list_del(&rg->link);
		put_uncharge_info(rg);
		kfree(rg);
	}
}

static inline long
hugetlb_resv_map_add(struct resv_map *map, struct file_region *rg, long from,
		     long to, struct hstate *h, struct hugetlb_cgroup *cg,
		     long *regions_needed)
{
	struct file_region *nrg;

	if (!regions_needed) {
		nrg = get_file_region_entry_from_cache(map, from, to);
		record_hugetlb_cgroup_uncharge_info(cg, h, map, nrg);
		list_add(&nrg->link, rg->link.prev);
		coalesce_file_region(map, nrg);
	} else
		*regions_needed += 1;

	return to - from;
}

/*
 * Must be called with resv->lock held.
 *
 * Calling this with regions_needed != NULL will count the number of pages
 * to be added but will not modify the linked list. And regions_needed will
 * indicate the number of file_regions needed in the cache to carry out to add
 * the regions for this range.
 */
static long add_reservation_in_range(struct resv_map *resv, long f, long t,
				     struct hugetlb_cgroup *h_cg,
				     struct hstate *h, long *regions_needed)
{
	long add = 0;
	struct list_head *head = &resv->regions;
	long last_accounted_offset = f;
	struct file_region *rg = NULL, *trg = NULL;

	if (regions_needed)
		*regions_needed = 0;

	/* In this loop, we essentially handle an entry for the range
	 * [last_accounted_offset, rg->from), at every iteration, with some
	 * bounds checking.
	 */
	list_for_each_entry_safe(rg, trg, head, link) {
		/* Skip irrelevant regions that start before our range. */
		if (rg->from < f) {
			/* If this region ends after the last accounted offset,
			 * then we need to update last_accounted_offset.
			 */
			if (rg->to > last_accounted_offset)
				last_accounted_offset = rg->to;
			continue;
		}

		/* When we find a region that starts beyond our range, we've
		 * finished.
		 */
		if (rg->from >= t)
			break;

		/* Add an entry for last_accounted_offset -> rg->from, and
		 * update last_accounted_offset.
		 */
		if (rg->from > last_accounted_offset)
			add += hugetlb_resv_map_add(resv, rg,
						    last_accounted_offset,
						    rg->from, h, h_cg,
						    regions_needed);

		last_accounted_offset = rg->to;
	}

	/* Handle the case where our range extends beyond
	 * last_accounted_offset.
	 */
	if (last_accounted_offset < t)
		add += hugetlb_resv_map_add(resv, rg, last_accounted_offset,
					    t, h, h_cg, regions_needed);

	VM_BUG_ON(add < 0);
	return add;
}

/* Must be called with resv->lock acquired. Will drop lock to allocate entries.
 */
static int allocate_file_region_entries(struct resv_map *resv,
					int regions_needed)
	__must_hold(&resv->lock)
{
	struct list_head allocated_regions;
	int to_allocate = 0, i = 0;
	struct file_region *trg = NULL, *rg = NULL;

	VM_BUG_ON(regions_needed < 0);

	INIT_LIST_HEAD(&allocated_regions);

	/*
	 * Check for sufficient descriptors in the cache to accommodate
	 * the number of in progress add operations plus regions_needed.
	 *
	 * This is a while loop because when we drop the lock, some other call
	 * to region_add or region_del may have consumed some region_entries,
	 * so we keep looping here until we finally have enough entries for
	 * (adds_in_progress + regions_needed).
	 */
	while (resv->region_cache_count <
	       (resv->adds_in_progress + regions_needed)) {
		to_allocate = resv->adds_in_progress + regions_needed -
			      resv->region_cache_count;

		/* At this point, we should have enough entries in the cache
		 * for all the existing adds_in_progress. We should only be
		 * needing to allocate for regions_needed.
		 */
		VM_BUG_ON(resv->region_cache_count < resv->adds_in_progress);

		spin_unlock(&resv->lock);
		for (i = 0; i < to_allocate; i++) {
			trg = kmalloc(sizeof(*trg), GFP_KERNEL);
			if (!trg)
				goto out_of_memory;
			list_add(&trg->link, &allocated_regions);
		}

		spin_lock(&resv->lock);

		list_splice(&allocated_regions, &resv->region_cache);
		resv->region_cache_count += to_allocate;
	}

	return 0;

out_of_memory:
	list_for_each_entry_safe(rg, trg, &allocated_regions, link) {
		list_del(&rg->link);
		kfree(rg);
	}
	return -ENOMEM;
}

/*
 * Add the huge page range represented by [f, t) to the reserve
 * map.  Regions will be taken from the cache to fill in this range.
 * Sufficient regions should exist in the cache due to the previous
 * call to region_chg with the same range, but in some cases the cache will not
 * have sufficient entries due to races with other code doing region_add or
 * region_del.  The extra needed entries will be allocated.
 *
 * regions_needed is the out value provided by a previous call to region_chg.
 *
 * Return the number of new huge pages added to the map.  This number is greater
 * than or equal to zero.  If file_region entries needed to be allocated for
 * this operation and we were not able to allocate, it returns -ENOMEM.
 * region_add of regions of length 1 never allocate file_regions and cannot
 * fail; region_chg will always allocate at least 1 entry and a region_add for
 * 1 page will only require at most 1 entry.
 */
static long region_add(struct resv_map *resv, long f, long t,
		       long in_regions_needed, struct hstate *h,
		       struct hugetlb_cgroup *h_cg)
{
	long add = 0, actual_regions_needed = 0;

	spin_lock(&resv->lock);
retry:

	/* Count how many regions are actually needed to execute this add. */
	add_reservation_in_range(resv, f, t, NULL, NULL,
				 &actual_regions_needed);

	/*
	 * Check for sufficient descriptors in the cache to accommodate
	 * this add operation. Note that actual_regions_needed may be greater
	 * than in_regions_needed, as the resv_map may have been modified since
	 * the region_chg call. In this case, we need to make sure that we
	 * allocate extra entries, such that we have enough for all the
	 * existing adds_in_progress, plus the excess needed for this
	 * operation.
	 */
	if (actual_regions_needed > in_regions_needed &&
	    resv->region_cache_count <
		    resv->adds_in_progress +
			    (actual_regions_needed - in_regions_needed)) {
		/* region_add operation of range 1 should never need to
		 * allocate file_region entries.
		 */
		VM_BUG_ON(t - f <= 1);

		if (allocate_file_region_entries(
			    resv, actual_regions_needed - in_regions_needed)) {
			return -ENOMEM;
		}

		goto retry;
	}

	add = add_reservation_in_range(resv, f, t, h_cg, h, NULL);

	resv->adds_in_progress -= in_regions_needed;

	spin_unlock(&resv->lock);
	return add;
}

/*
 * Examine the existing reserve map and determine how many
 * huge pages in the specified range [f, t) are NOT currently
 * represented.  This routine is called before a subsequent
 * call to region_add that will actually modify the reserve
 * map to add the specified range [f, t).  region_chg does
 * not change the number of huge pages represented by the
 * map.  A number of new file_region structures is added to the cache as a
 * placeholder, for the subsequent region_add call to use. At least 1
 * file_region structure is added.
 *
 * out_regions_needed is the number of regions added to the
 * resv->adds_in_progress.  This value needs to be provided to a follow up call
 * to region_add or region_abort for proper accounting.
 *
 * Returns the number of huge pages that need to be added to the existing
 * reservation map for the range [f, t).  This number is greater or equal to
 * zero.  -ENOMEM is returned if a new file_region structure or cache entry
 * is needed and can not be allocated.
 */
static long region_chg(struct resv_map *resv, long f, long t,
		       long *out_regions_needed)
{
	long chg = 0;

	spin_lock(&resv->lock);

	/* Count how many hugepages in this range are NOT represented. */
	chg = add_reservation_in_range(resv, f, t, NULL, NULL,
				       out_regions_needed);

	if (*out_regions_needed == 0)
		*out_regions_needed = 1;

	if (allocate_file_region_entries(resv, *out_regions_needed))
		return -ENOMEM;

	resv->adds_in_progress += *out_regions_needed;

	spin_unlock(&resv->lock);
	return chg;
}

/*
 * Abort the in progress add operation.  The adds_in_progress field
 * of the resv_map keeps track of the operations in progress between
 * calls to region_chg and region_add.  Operations are sometimes
 * aborted after the call to region_chg.  In such cases, region_abort
 * is called to decrement the adds_in_progress counter. regions_needed
 * is the value returned by the region_chg call, it is used to decrement
 * the adds_in_progress counter.
 *
 * NOTE: The range arguments [f, t) are not needed or used in this
 * routine.  They are kept to make reading the calling code easier as
 * arguments will match the associated region_chg call.
 */
static void region_abort(struct resv_map *resv, long f, long t,
			 long regions_needed)
{
	spin_lock(&resv->lock);
	VM_BUG_ON(!resv->region_cache_count);
	resv->adds_in_progress -= regions_needed;
	spin_unlock(&resv->lock);
}

/*
 * Delete the specified range [f, t) from the reserve map.  If the
 * t parameter is LONG_MAX, this indicates that ALL regions after f
 * should be deleted.  Locate the regions which intersect [f, t)
 * and either trim, delete or split the existing regions.
 *
 * Returns the number of huge pages deleted from the reserve map.
 * In the normal case, the return value is zero or more.  In the
 * case where a region must be split, a new region descriptor must
 * be allocated.  If the allocation fails, -ENOMEM will be returned.
 * NOTE: If the parameter t == LONG_MAX, then we will never split
 * a region and possibly return -ENOMEM.  Callers specifying
 * t == LONG_MAX do not need to check for -ENOMEM error.
 */
static long region_del(struct resv_map *resv, long f, long t)
{
	struct list_head *head = &resv->regions;
	struct file_region *rg, *trg;
	struct file_region *nrg = NULL;
	long del = 0;

retry:
	spin_lock(&resv->lock);
	list_for_each_entry_safe(rg, trg, head, link) {
		/*
		 * Skip regions before the range to be deleted.  file_region
		 * ranges are normally of the form [from, to).  However, there
		 * may be a "placeholder" entry in the map which is of the form
		 * (from, to) with from == to.  Check for placeholder entries
		 * at the beginning of the range to be deleted.
		 */
		if (rg->to <= f && (rg->to != rg->from || rg->to != f))
			continue;

		if (rg->from >= t)
			break;

		if (f > rg->from && t < rg->to) { /* Must split region */
			/*
			 * Check for an entry in the cache before dropping
			 * lock and attempting allocation.
			 */
			if (!nrg &&
			    resv->region_cache_count > resv->adds_in_progress) {
				nrg = list_first_entry(&resv->region_cache,
							struct file_region,
							link);
				list_del(&nrg->link);
				resv->region_cache_count--;
			}

			if (!nrg) {
				spin_unlock(&resv->lock);
				nrg = kmalloc(sizeof(*nrg), GFP_KERNEL);
				if (!nrg)
					return -ENOMEM;
				goto retry;
			}

			del += t - f;
			hugetlb_cgroup_uncharge_file_region(
				resv, rg, t - f, false);

			/* New entry for end of split region */
			nrg->from = t;
			nrg->to = rg->to;

			copy_hugetlb_cgroup_uncharge_info(nrg, rg);

			INIT_LIST_HEAD(&nrg->link);

			/* Original entry is trimmed */
			rg->to = f;

			list_add(&nrg->link, &rg->link);
			nrg = NULL;
			break;
		}

		if (f <= rg->from && t >= rg->to) { /* Remove entire region */
			del += rg->to - rg->from;
			hugetlb_cgroup_uncharge_file_region(resv, rg,
							    rg->to - rg->from, true);
			list_del(&rg->link);
			kfree(rg);
			continue;
		}

		if (f <= rg->from) {	/* Trim beginning of region */
			hugetlb_cgroup_uncharge_file_region(resv, rg,
							    t - rg->from, false);

			del += t - rg->from;
			rg->from = t;
		} else {		/* Trim end of region */
			hugetlb_cgroup_uncharge_file_region(resv, rg,
							    rg->to - f, false);

			del += rg->to - f;
			rg->to = f;
		}
	}

	spin_unlock(&resv->lock);
	kfree(nrg);
	return del;
}

/*
 * A rare out of memory error was encountered which prevented removal of
 * the reserve map region for a page.  The huge page itself was free'ed
 * and removed from the page cache.  This routine will adjust the subpool
 * usage count, and the global reserve count if needed.  By incrementing
 * these counts, the reserve map entry which could not be deleted will
 * appear as a "reserved" entry instead of simply dangling with incorrect
 * counts.
 */
void hugetlb_fix_reserve_counts(struct inode *inode)
{
	struct hugepage_subpool *spool = subpool_inode(inode);
	long rsv_adjust;
	bool reserved = false;

	rsv_adjust = hugepage_subpool_get_pages(spool, 1);
	if (rsv_adjust > 0) {
		struct hstate *h = hstate_inode(inode);

		if (!hugetlb_acct_memory(h, 1))
			reserved = true;
	} else if (!rsv_adjust) {
		reserved = true;
	}

	if (!reserved)
		pr_warn("hugetlb: Huge Page Reserved count may go negative.\n");
}

/*
 * Count and return the number of huge pages in the reserve map
 * that intersect with the range [f, t).
 */
static long region_count(struct resv_map *resv, long f, long t)
{
	struct list_head *head = &resv->regions;
	struct file_region *rg;
	long chg = 0;

	spin_lock(&resv->lock);
	/* Locate each segment we overlap with, and count that overlap. */
	list_for_each_entry(rg, head, link) {
		long seg_from;
		long seg_to;

		if (rg->to <= f)
			continue;
		if (rg->from >= t)
			break;

		seg_from = max(rg->from, f);
		seg_to = min(rg->to, t);

		chg += seg_to - seg_from;
	}
	spin_unlock(&resv->lock);

	return chg;
}

/*
 * Convert the address within this vma to the page offset within
 * the mapping, in pagecache page units; huge pages here.
 */
static pgoff_t vma_hugecache_offset(struct hstate *h,
			struct vm_area_struct *vma, unsigned long address)
{
	return ((address - vma->vm_start) >> huge_page_shift(h)) +
			(vma->vm_pgoff >> huge_page_order(h));
}

pgoff_t linear_hugepage_index(struct vm_area_struct *vma,
				     unsigned long address)
{
	return vma_hugecache_offset(hstate_vma(vma), vma, address);
}
EXPORT_SYMBOL_GPL(linear_hugepage_index);

/*
 * Return the size of the pages allocated when backing a VMA. In the majority
 * cases this will be same size as used by the page table entries.
 */
unsigned long vma_kernel_pagesize(struct vm_area_struct *vma)
{
	if (vma->vm_ops && vma->vm_ops->pagesize)
		return vma->vm_ops->pagesize(vma);
	return PAGE_SIZE;
}
EXPORT_SYMBOL_GPL(vma_kernel_pagesize);

/*
 * Return the page size being used by the MMU to back a VMA. In the majority
 * of cases, the page size used by the kernel matches the MMU size. On
 * architectures where it differs, an architecture-specific 'strong'
 * version of this symbol is required.
 */
__weak unsigned long vma_mmu_pagesize(struct vm_area_struct *vma)
{
	return vma_kernel_pagesize(vma);
}

/*
 * Flags for MAP_PRIVATE reservations.  These are stored in the bottom
 * bits of the reservation map pointer, which are always clear due to
 * alignment.
 */
#define HPAGE_RESV_OWNER    (1UL << 0)
#define HPAGE_RESV_UNMAPPED (1UL << 1)
#define HPAGE_RESV_MASK (HPAGE_RESV_OWNER | HPAGE_RESV_UNMAPPED)

/*
 * These helpers are used to track how many pages are reserved for
 * faults in a MAP_PRIVATE mapping. Only the process that called mmap()
 * is guaranteed to have their future faults succeed.
 *
 * With the exception of reset_vma_resv_huge_pages() which is called at fork(),
 * the reserve counters are updated with the hugetlb_lock held. It is safe
 * to reset the VMA at fork() time as it is not in use yet and there is no
 * chance of the global counters getting corrupted as a result of the values.
 *
 * The private mapping reservation is represented in a subtly different
 * manner to a shared mapping.  A shared mapping has a region map associated
 * with the underlying file, this region map represents the backing file
 * pages which have ever had a reservation assigned which this persists even
 * after the page is instantiated.  A private mapping has a region map
 * associated with the original mmap which is attached to all VMAs which
 * reference it, this region map represents those offsets which have consumed
 * reservation ie. where pages have been instantiated.
 */
static unsigned long get_vma_private_data(struct vm_area_struct *vma)
{
	return (unsigned long)vma->vm_private_data;
}

static void set_vma_private_data(struct vm_area_struct *vma,
							unsigned long value)
{
	vma->vm_private_data = (void *)value;
}

static void
resv_map_set_hugetlb_cgroup_uncharge_info(struct resv_map *resv_map,
					  struct hugetlb_cgroup *h_cg,
					  struct hstate *h)
{
#ifdef CONFIG_CGROUP_HUGETLB
	if (!h_cg || !h) {
		resv_map->reservation_counter = NULL;
		resv_map->pages_per_hpage = 0;
		resv_map->css = NULL;
	} else {
		resv_map->reservation_counter =
			&h_cg->rsvd_hugepage[hstate_index(h)];
		resv_map->pages_per_hpage = pages_per_huge_page(h);
		resv_map->css = &h_cg->css;
	}
#endif
}

struct resv_map *resv_map_alloc(void)
{
	struct resv_map *resv_map = kmalloc(sizeof(*resv_map), GFP_KERNEL);
	struct file_region *rg = kmalloc(sizeof(*rg), GFP_KERNEL);

	if (!resv_map || !rg) {
		kfree(resv_map);
		kfree(rg);
		return NULL;
	}

	kref_init(&resv_map->refs);
	spin_lock_init(&resv_map->lock);
	INIT_LIST_HEAD(&resv_map->regions);

	resv_map->adds_in_progress = 0;
	/*
	 * Initialize these to 0. On shared mappings, 0's here indicate these
	 * fields don't do cgroup accounting. On private mappings, these will be
	 * re-initialized to the proper values, to indicate that hugetlb cgroup
	 * reservations are to be un-charged from here.
	 */
	resv_map_set_hugetlb_cgroup_uncharge_info(resv_map, NULL, NULL);

	INIT_LIST_HEAD(&resv_map->region_cache);
	list_add(&rg->link, &resv_map->region_cache);
	resv_map->region_cache_count = 1;

	return resv_map;
}

void resv_map_release(struct kref *ref)
{
	struct resv_map *resv_map = container_of(ref, struct resv_map, refs);
	struct list_head *head = &resv_map->region_cache;
	struct file_region *rg, *trg;

	/* Clear out any active regions before we release the map. */
	region_del(resv_map, 0, LONG_MAX);

	/* ... and any entries left in the cache */
	list_for_each_entry_safe(rg, trg, head, link) {
		list_del(&rg->link);
		kfree(rg);
	}

	VM_BUG_ON(resv_map->adds_in_progress);

	kfree(resv_map);
}

static inline struct resv_map *inode_resv_map(struct inode *inode)
{
	/*
	 * At inode evict time, i_mapping may not point to the original
	 * address space within the inode.  This original address space
	 * contains the pointer to the resv_map.  So, always use the
	 * address space embedded within the inode.
	 * The VERY common case is inode->mapping == &inode->i_data but,
	 * this may not be true for device special inodes.
	 */
	return (struct resv_map *)(&inode->i_data)->private_data;
}

static struct resv_map *vma_resv_map(struct vm_area_struct *vma)
{
	VM_BUG_ON_VMA(!is_vm_hugetlb_page(vma), vma);
	if (vma->vm_flags & VM_MAYSHARE) {
		struct address_space *mapping = vma->vm_file->f_mapping;
		struct inode *inode = mapping->host;

		return inode_resv_map(inode);

	} else {
		return (struct resv_map *)(get_vma_private_data(vma) &
							~HPAGE_RESV_MASK);
	}
}

static void set_vma_resv_map(struct vm_area_struct *vma, struct resv_map *map)
{
	VM_BUG_ON_VMA(!is_vm_hugetlb_page(vma), vma);
	VM_BUG_ON_VMA(vma->vm_flags & VM_MAYSHARE, vma);

	set_vma_private_data(vma, (get_vma_private_data(vma) &
				HPAGE_RESV_MASK) | (unsigned long)map);
}

static void set_vma_resv_flags(struct vm_area_struct *vma, unsigned long flags)
{
	VM_BUG_ON_VMA(!is_vm_hugetlb_page(vma), vma);
	VM_BUG_ON_VMA(vma->vm_flags & VM_MAYSHARE, vma);

	set_vma_private_data(vma, get_vma_private_data(vma) | flags);
}

static int is_vma_resv_set(struct vm_area_struct *vma, unsigned long flag)
{
	VM_BUG_ON_VMA(!is_vm_hugetlb_page(vma), vma);

	return (get_vma_private_data(vma) & flag) != 0;
}

/* Reset counters to 0 and clear all HPAGE_RESV_* flags */
void reset_vma_resv_huge_pages(struct vm_area_struct *vma)
{
	VM_BUG_ON_VMA(!is_vm_hugetlb_page(vma), vma);
	if (!(vma->vm_flags & VM_MAYSHARE))
		vma->vm_private_data = (void *)0;
}

/* Returns true if the VMA has associated reserve pages */
static bool vma_has_reserves(struct vm_area_struct *vma, long chg)
{
	if (vma->vm_flags & VM_NORESERVE) {
		/*
		 * This address is already reserved by other process(chg == 0),
		 * so, we should decrement reserved count. Without decrementing,
		 * reserve count remains after releasing inode, because this
		 * allocated page will go into page cache and is regarded as
		 * coming from reserved pool in releasing step.  Currently, we
		 * don't have any other solution to deal with this situation
		 * properly, so add work-around here.
		 */
		if (vma->vm_flags & VM_MAYSHARE && chg == 0)
			return true;
		else
			return false;
	}

	/* Shared mappings always use reserves */
	if (vma->vm_flags & VM_MAYSHARE) {
		/*
		 * We know VM_NORESERVE is not set.  Therefore, there SHOULD
		 * be a region map for all pages.  The only situation where
		 * there is no region map is if a hole was punched via
		 * fallocate.  In this case, there really are no reserves to
		 * use.  This situation is indicated if chg != 0.
		 */
		if (chg)
			return false;
		else
			return true;
	}

	/*
	 * Only the process that called mmap() has reserves for
	 * private mappings.
	 */
	if (is_vma_resv_set(vma, HPAGE_RESV_OWNER)) {
		/*
		 * Like the shared case above, a hole punch or truncate
		 * could have been performed on the private mapping.
		 * Examine the value of chg to determine if reserves
		 * actually exist or were previously consumed.
		 * Very Subtle - The value of chg comes from a previous
		 * call to vma_needs_reserves().  The reserve map for
		 * private mappings has different (opposite) semantics
		 * than that of shared mappings.  vma_needs_reserves()
		 * has already taken this difference in semantics into
		 * account.  Therefore, the meaning of chg is the same
		 * as in the shared case above.  Code could easily be
		 * combined, but keeping it separate draws attention to
		 * subtle differences.
		 */
		if (chg)
			return false;
		else
			return true;
	}

	return false;
}

static void enqueue_huge_page(struct hstate *h, struct page *page)
{
	int nid = page_to_nid(page);

	lockdep_assert_held(&hugetlb_lock);
	list_move(&page->lru, &h->hugepage_freelists[nid]);
	h->free_huge_pages++;
	h->free_huge_pages_node[nid]++;
	SetHPageFreed(page);
}

static struct page *dequeue_huge_page_node_exact(struct hstate *h, int nid)
{
	struct page *page;
	bool pin = !!(current->flags & PF_MEMALLOC_PIN);

	lockdep_assert_held(&hugetlb_lock);
	list_for_each_entry(page, &h->hugepage_freelists[nid], lru) {
		if (pin && !is_pinnable_page(page))
			continue;

		if (PageHWPoison(page))
			continue;

		list_move(&page->lru, &h->hugepage_activelist);
		set_page_refcounted(page);
		ClearHPageFreed(page);
		h->free_huge_pages--;
		h->free_huge_pages_node[nid]--;
		return page;
	}

	return NULL;
}

static struct page *dequeue_huge_page_nodemask(struct hstate *h, gfp_t gfp_mask, int nid,
		nodemask_t *nmask)
{
	unsigned int cpuset_mems_cookie;
	struct zonelist *zonelist;
	struct zone *zone;
	struct zoneref *z;
	int node = NUMA_NO_NODE;

	zonelist = node_zonelist(nid, gfp_mask);

retry_cpuset:
	cpuset_mems_cookie = read_mems_allowed_begin();
	for_each_zone_zonelist_nodemask(zone, z, zonelist, gfp_zone(gfp_mask), nmask) {
		struct page *page;

		if (!cpuset_zone_allowed(zone, gfp_mask))
			continue;
		/*
		 * no need to ask again on the same node. Pool is node rather than
		 * zone aware
		 */
		if (zone_to_nid(zone) == node)
			continue;
		node = zone_to_nid(zone);

		page = dequeue_huge_page_node_exact(h, node);
		if (page)
			return page;
	}
	if (unlikely(read_mems_allowed_retry(cpuset_mems_cookie)))
		goto retry_cpuset;

	return NULL;
}

static struct page *dequeue_huge_page_vma(struct hstate *h,
				struct vm_area_struct *vma,
				unsigned long address, int avoid_reserve,
				long chg)
{
	struct page *page;
	struct mempolicy *mpol;
	gfp_t gfp_mask;
	nodemask_t *nodemask;
	int nid;

	/*
	 * A child process with MAP_PRIVATE mappings created by their parent
	 * have no page reserves. This check ensures that reservations are
	 * not "stolen". The child may still get SIGKILLed
	 */
	if (!vma_has_reserves(vma, chg) &&
			h->free_huge_pages - h->resv_huge_pages == 0)
		goto err;

	/* If reserves cannot be used, ensure enough pages are in the pool */
	if (avoid_reserve && h->free_huge_pages - h->resv_huge_pages == 0)
		goto err;

	gfp_mask = htlb_alloc_mask(h);
	nid = huge_node(vma, address, gfp_mask, &mpol, &nodemask);
	page = dequeue_huge_page_nodemask(h, gfp_mask, nid, nodemask);
	if (page && !avoid_reserve && vma_has_reserves(vma, chg)) {
		SetHPageRestoreReserve(page);
		h->resv_huge_pages--;
	}

	mpol_cond_put(mpol);
	return page;

err:
	return NULL;
}

/*
 * common helper functions for hstate_next_node_to_{alloc|free}.
 * We may have allocated or freed a huge page based on a different
 * nodes_allowed previously, so h->next_node_to_{alloc|free} might
 * be outside of *nodes_allowed.  Ensure that we use an allowed
 * node for alloc or free.
 */
static int next_node_allowed(int nid, nodemask_t *nodes_allowed)
{
	nid = next_node_in(nid, *nodes_allowed);
	VM_BUG_ON(nid >= MAX_NUMNODES);

	return nid;
}

static int get_valid_node_allowed(int nid, nodemask_t *nodes_allowed)
{
	if (!node_isset(nid, *nodes_allowed))
		nid = next_node_allowed(nid, nodes_allowed);
	return nid;
}

/*
 * returns the previously saved node ["this node"] from which to
 * allocate a persistent huge page for the pool and advance the
 * next node from which to allocate, handling wrap at end of node
 * mask.
 */
static int hstate_next_node_to_alloc(struct hstate *h,
					nodemask_t *nodes_allowed)
{
	int nid;

	VM_BUG_ON(!nodes_allowed);

	nid = get_valid_node_allowed(h->next_nid_to_alloc, nodes_allowed);
	h->next_nid_to_alloc = next_node_allowed(nid, nodes_allowed);

	return nid;
}

/*
 * helper for remove_pool_huge_page() - return the previously saved
 * node ["this node"] from which to free a huge page.  Advance the
 * next node id whether or not we find a free huge page to free so
 * that the next attempt to free addresses the next node.
 */
static int hstate_next_node_to_free(struct hstate *h, nodemask_t *nodes_allowed)
{
	int nid;

	VM_BUG_ON(!nodes_allowed);

	nid = get_valid_node_allowed(h->next_nid_to_free, nodes_allowed);
	h->next_nid_to_free = next_node_allowed(nid, nodes_allowed);

	return nid;
}

#define for_each_node_mask_to_alloc(hs, nr_nodes, node, mask)		\
	for (nr_nodes = nodes_weight(*mask);				\
		nr_nodes > 0 &&						\
		((node = hstate_next_node_to_alloc(hs, mask)) || 1);	\
		nr_nodes--)

#define for_each_node_mask_to_free(hs, nr_nodes, node, mask)		\
	for (nr_nodes = nodes_weight(*mask);				\
		nr_nodes > 0 &&						\
		((node = hstate_next_node_to_free(hs, mask)) || 1);	\
		nr_nodes--)

#ifdef CONFIG_ARCH_HAS_GIGANTIC_PAGE
static void destroy_compound_gigantic_page(struct page *page,
					unsigned int order)
{
	int i;
	int nr_pages = 1 << order;
	struct page *p = page + 1;

	atomic_set(compound_mapcount_ptr(page), 0);
	atomic_set(compound_pincount_ptr(page), 0);

	for (i = 1; i < nr_pages; i++, p = mem_map_next(p, page, i)) {
		clear_compound_head(p);
		set_page_refcounted(p);
	}

	set_compound_order(page, 0);
	page[1].compound_nr = 0;
	__ClearPageHead(page);
}

static void free_gigantic_page(struct page *page, unsigned int order)
{
	/*
	 * If the page isn't allocated using the cma allocator,
	 * cma_release() returns false.
	 */
#ifdef CONFIG_CMA
	if (cma_release(hugetlb_cma[page_to_nid(page)], page, 1 << order))
		return;
#endif

	free_contig_range(page_to_pfn(page), 1 << order);
}

#ifdef CONFIG_CONTIG_ALLOC
static struct page *alloc_gigantic_page(struct hstate *h, gfp_t gfp_mask,
		int nid, nodemask_t *nodemask)
{
	unsigned long nr_pages = pages_per_huge_page(h);
	if (nid == NUMA_NO_NODE)
		nid = numa_mem_id();

#ifdef CONFIG_CMA
	{
		struct page *page;
		int node;

		if (hugetlb_cma[nid]) {
			page = cma_alloc(hugetlb_cma[nid], nr_pages,
					huge_page_order(h), true);
			if (page)
				return page;
		}

		if (!(gfp_mask & __GFP_THISNODE)) {
			for_each_node_mask(node, *nodemask) {
				if (node == nid || !hugetlb_cma[node])
					continue;

				page = cma_alloc(hugetlb_cma[node], nr_pages,
						huge_page_order(h), true);
				if (page)
					return page;
			}
		}
	}
#endif

	return alloc_contig_pages(nr_pages, gfp_mask, nid, nodemask);
}

static void prep_new_huge_page(struct hstate *h, struct page *page, int nid);
static void prep_compound_gigantic_page(struct page *page, unsigned int order);
#else /* !CONFIG_CONTIG_ALLOC */
static struct page *alloc_gigantic_page(struct hstate *h, gfp_t gfp_mask,
					int nid, nodemask_t *nodemask)
{
	return NULL;
}
#endif /* CONFIG_CONTIG_ALLOC */

#else /* !CONFIG_ARCH_HAS_GIGANTIC_PAGE */
static struct page *alloc_gigantic_page(struct hstate *h, gfp_t gfp_mask,
					int nid, nodemask_t *nodemask)
{
	return NULL;
}
static inline void free_gigantic_page(struct page *page, unsigned int order) { }
static inline void destroy_compound_gigantic_page(struct page *page,
						unsigned int order) { }
#endif

/*
 * Remove hugetlb page from lists, and update dtor so that page appears
 * as just a compound page.  A reference is held on the page.
 *
 * Must be called with hugetlb lock held.
 */
static void remove_hugetlb_page(struct hstate *h, struct page *page,
							bool adjust_surplus)
{
	int nid = page_to_nid(page);

	VM_BUG_ON_PAGE(hugetlb_cgroup_from_page(page), page);
	VM_BUG_ON_PAGE(hugetlb_cgroup_from_page_rsvd(page), page);

	lockdep_assert_held(&hugetlb_lock);
	if (hstate_is_gigantic(h) && !gigantic_page_runtime_supported())
		return;

	list_del(&page->lru);

	if (HPageFreed(page)) {
		h->free_huge_pages--;
		h->free_huge_pages_node[nid]--;
	}
	if (adjust_surplus) {
		h->surplus_huge_pages--;
		h->surplus_huge_pages_node[nid]--;
	}

	set_page_refcounted(page);
	set_compound_page_dtor(page, NULL_COMPOUND_DTOR);

	h->nr_huge_pages--;
	h->nr_huge_pages_node[nid]--;
}

static void update_and_free_page(struct hstate *h, struct page *page)
{
	int i;
	struct page *subpage = page;

	if (hstate_is_gigantic(h) && !gigantic_page_runtime_supported())
		return;

	for (i = 0; i < pages_per_huge_page(h);
	     i++, subpage = mem_map_next(subpage, page, i)) {
		subpage->flags &= ~(1 << PG_locked | 1 << PG_error |
				1 << PG_referenced | 1 << PG_dirty |
				1 << PG_active | 1 << PG_private |
				1 << PG_writeback);
	}
	if (hstate_is_gigantic(h)) {
		destroy_compound_gigantic_page(page, huge_page_order(h));
		free_gigantic_page(page, huge_page_order(h));
	} else {
		__free_pages(page, huge_page_order(h));
	}
}

static void update_and_free_pages_bulk(struct hstate *h, struct list_head *list)
{
	struct page *page, *t_page;

	list_for_each_entry_safe(page, t_page, list, lru) {
		update_and_free_page(h, page);
		cond_resched();
	}
}

struct hstate *size_to_hstate(unsigned long size)
{
	struct hstate *h;

	for_each_hstate(h) {
		if (huge_page_size(h) == size)
			return h;
	}
	return NULL;
}

void free_huge_page(struct page *page)
{
	/*
	 * Can't pass hstate in here because it is called from the
	 * compound page destructor.
	 */
	struct hstate *h = page_hstate(page);
	int nid = page_to_nid(page);
	struct hugepage_subpool *spool = hugetlb_page_subpool(page);
	bool restore_reserve;
	unsigned long flags;

	VM_BUG_ON_PAGE(page_count(page), page);
	VM_BUG_ON_PAGE(page_mapcount(page), page);

	hugetlb_set_page_subpool(page, NULL);
	page->mapping = NULL;
	restore_reserve = HPageRestoreReserve(page);
	ClearHPageRestoreReserve(page);

	/*
	 * If HPageRestoreReserve was set on page, page allocation consumed a
	 * reservation.  If the page was associated with a subpool, there
	 * would have been a page reserved in the subpool before allocation
	 * via hugepage_subpool_get_pages().  Since we are 'restoring' the
	 * reservation, do not call hugepage_subpool_put_pages() as this will
	 * remove the reserved page from the subpool.
	 */
	if (!restore_reserve) {
		/*
		 * A return code of zero implies that the subpool will be
		 * under its minimum size if the reservation is not restored
		 * after page is free.  Therefore, force restore_reserve
		 * operation.
		 */
		if (hugepage_subpool_put_pages(spool, 1) == 0)
			restore_reserve = true;
	}

	spin_lock_irqsave(&hugetlb_lock, flags);
	ClearHPageMigratable(page);
	hugetlb_cgroup_uncharge_page(hstate_index(h),
				     pages_per_huge_page(h), page);
	hugetlb_cgroup_uncharge_page_rsvd(hstate_index(h),
					  pages_per_huge_page(h), page);
	if (restore_reserve)
		h->resv_huge_pages++;

	if (HPageTemporary(page)) {
		remove_hugetlb_page(h, page, false);
		spin_unlock_irqrestore(&hugetlb_lock, flags);
		update_and_free_page(h, page);
	} else if (h->surplus_huge_pages_node[nid]) {
		/* remove the page from active list */
		remove_hugetlb_page(h, page, true);
		spin_unlock_irqrestore(&hugetlb_lock, flags);
		update_and_free_page(h, page);
	} else {
		arch_clear_hugepage_flags(page);
		enqueue_huge_page(h, page);
		spin_unlock_irqrestore(&hugetlb_lock, flags);
	}
}

/*
 * Must be called with the hugetlb lock held
 */
static void __prep_account_new_huge_page(struct hstate *h, int nid)
{
	lockdep_assert_held(&hugetlb_lock);
	h->nr_huge_pages++;
	h->nr_huge_pages_node[nid]++;
}

static void __prep_new_huge_page(struct page *page)
{
	INIT_LIST_HEAD(&page->lru);
	set_compound_page_dtor(page, HUGETLB_PAGE_DTOR);
	hugetlb_set_page_subpool(page, NULL);
	set_hugetlb_cgroup(page, NULL);
	set_hugetlb_cgroup_rsvd(page, NULL);
}

static void prep_new_huge_page(struct hstate *h, struct page *page, int nid)
{
	__prep_new_huge_page(page);
	spin_lock_irq(&hugetlb_lock);
	__prep_account_new_huge_page(h, nid);
	spin_unlock_irq(&hugetlb_lock);
}

static void prep_compound_gigantic_page(struct page *page, unsigned int order)
{
	int i;
	int nr_pages = 1 << order;
	struct page *p = page + 1;

	/* we rely on prep_new_huge_page to set the destructor */
	set_compound_order(page, order);
	__ClearPageReserved(page);
	__SetPageHead(page);
	for (i = 1; i < nr_pages; i++, p = mem_map_next(p, page, i)) {
		/*
		 * For gigantic hugepages allocated through bootmem at
		 * boot, it's safer to be consistent with the not-gigantic
		 * hugepages and clear the PG_reserved bit from all tail pages
		 * too.  Otherwise drivers using get_user_pages() to access tail
		 * pages may get the reference counting wrong if they see
		 * PG_reserved set on a tail page (despite the head page not
		 * having PG_reserved set).  Enforcing this consistency between
		 * head and tail pages allows drivers to optimize away a check
		 * on the head page when they need know if put_page() is needed
		 * after get_user_pages().
		 */
		__ClearPageReserved(p);
		set_page_count(p, 0);
		set_compound_head(p, page);
	}
	atomic_set(compound_mapcount_ptr(page), -1);
	atomic_set(compound_pincount_ptr(page), 0);
}

/*
 * PageHuge() only returns true for hugetlbfs pages, but not for normal or
 * transparent huge pages.  See the PageTransHuge() documentation for more
 * details.
 */
int PageHuge(struct page *page)
{
	if (!PageCompound(page))
		return 0;

	page = compound_head(page);
	return page[1].compound_dtor == HUGETLB_PAGE_DTOR;
}
EXPORT_SYMBOL_GPL(PageHuge);

/*
 * PageHeadHuge() only returns true for hugetlbfs head page, but not for
 * normal or transparent huge pages.
 */
int PageHeadHuge(struct page *page_head)
{
	if (!PageHead(page_head))
		return 0;

	return page_head[1].compound_dtor == HUGETLB_PAGE_DTOR;
}

/*
 * Find and lock address space (mapping) in write mode.
 *
 * Upon entry, the page is locked which means that page_mapping() is
 * stable.  Due to locking order, we can only trylock_write.  If we can
 * not get the lock, simply return NULL to caller.
 */
struct address_space *hugetlb_page_mapping_lock_write(struct page *hpage)
{
	struct address_space *mapping = page_mapping(hpage);

	if (!mapping)
		return mapping;

	if (i_mmap_trylock_write(mapping))
		return mapping;

	return NULL;
}

pgoff_t __basepage_index(struct page *page)
{
	struct page *page_head = compound_head(page);
	pgoff_t index = page_index(page_head);
	unsigned long compound_idx;

	if (!PageHuge(page_head))
		return page_index(page);

	if (compound_order(page_head) >= MAX_ORDER)
		compound_idx = page_to_pfn(page) - page_to_pfn(page_head);
	else
		compound_idx = page - page_head;

	return (index << compound_order(page_head)) + compound_idx;
}

static struct page *alloc_buddy_huge_page(struct hstate *h,
		gfp_t gfp_mask, int nid, nodemask_t *nmask,
		nodemask_t *node_alloc_noretry)
{
	int order = huge_page_order(h);
	struct page *page;
	bool alloc_try_hard = true;

	/*
	 * By default we always try hard to allocate the page with
	 * __GFP_RETRY_MAYFAIL flag.  However, if we are allocating pages in
	 * a loop (to adjust global huge page counts) and previous allocation
	 * failed, do not continue to try hard on the same node.  Use the
	 * node_alloc_noretry bitmap to manage this state information.
	 */
	if (node_alloc_noretry && node_isset(nid, *node_alloc_noretry))
		alloc_try_hard = false;
	gfp_mask |= __GFP_COMP|__GFP_NOWARN;
	if (alloc_try_hard)
		gfp_mask |= __GFP_RETRY_MAYFAIL;
	if (nid == NUMA_NO_NODE)
		nid = numa_mem_id();
	page = __alloc_pages(gfp_mask, order, nid, nmask);
	if (page)
		__count_vm_event(HTLB_BUDDY_PGALLOC);
	else
		__count_vm_event(HTLB_BUDDY_PGALLOC_FAIL);

	/*
	 * If we did not specify __GFP_RETRY_MAYFAIL, but still got a page this
	 * indicates an overall state change.  Clear bit so that we resume
	 * normal 'try hard' allocations.
	 */
	if (node_alloc_noretry && page && !alloc_try_hard)
		node_clear(nid, *node_alloc_noretry);

	/*
	 * If we tried hard to get a page but failed, set bit so that
	 * subsequent attempts will not try as hard until there is an
	 * overall state change.
	 */
	if (node_alloc_noretry && !page && alloc_try_hard)
		node_set(nid, *node_alloc_noretry);

	return page;
}

/*
 * Common helper to allocate a fresh hugetlb page. All specific allocators
 * should use this function to get new hugetlb pages
 */
static struct page *alloc_fresh_huge_page(struct hstate *h,
		gfp_t gfp_mask, int nid, nodemask_t *nmask,
		nodemask_t *node_alloc_noretry)
{
	struct page *page;

	if (hstate_is_gigantic(h))
		page = alloc_gigantic_page(h, gfp_mask, nid, nmask);
	else
		page = alloc_buddy_huge_page(h, gfp_mask,
				nid, nmask, node_alloc_noretry);
	if (!page)
		return NULL;

	if (hstate_is_gigantic(h))
		prep_compound_gigantic_page(page, huge_page_order(h));
	prep_new_huge_page(h, page, page_to_nid(page));

	return page;
}

/*
 * Allocates a fresh page to the hugetlb allocator pool in the node interleaved
 * manner.
 */
static int alloc_pool_huge_page(struct hstate *h, nodemask_t *nodes_allowed,
				nodemask_t *node_alloc_noretry)
{
	struct page *page;
	int nr_nodes, node;
	gfp_t gfp_mask = htlb_alloc_mask(h) | __GFP_THISNODE;

	for_each_node_mask_to_alloc(h, nr_nodes, node, nodes_allowed) {
		page = alloc_fresh_huge_page(h, gfp_mask, node, nodes_allowed,
						node_alloc_noretry);
		if (page)
			break;
	}

	if (!page)
		return 0;

	put_page(page); /* free it into the hugepage allocator */

	return 1;
}

/*
 * Remove huge page from pool from next node to free.  Attempt to keep
 * persistent huge pages more or less balanced over allowed nodes.
 * This routine only 'removes' the hugetlb page.  The caller must make
 * an additional call to free the page to low level allocators.
 * Called with hugetlb_lock locked.
 */
static struct page *remove_pool_huge_page(struct hstate *h,
						nodemask_t *nodes_allowed,
						 bool acct_surplus)
{
	int nr_nodes, node;
	struct page *page = NULL;

	lockdep_assert_held(&hugetlb_lock);
	for_each_node_mask_to_free(h, nr_nodes, node, nodes_allowed) {
		/*
		 * If we're returning unused surplus pages, only examine
		 * nodes with surplus pages.
		 */
		if ((!acct_surplus || h->surplus_huge_pages_node[node]) &&
		    !list_empty(&h->hugepage_freelists[node])) {
			page = list_entry(h->hugepage_freelists[node].next,
					  struct page, lru);
			remove_hugetlb_page(h, page, acct_surplus);
			break;
		}
	}

	return page;
}

/*
 * Dissolve a given free hugepage into free buddy pages. This function does
 * nothing for in-use hugepages and non-hugepages.
 * This function returns values like below:
 *
 *  -EBUSY: failed to dissolved free hugepages or the hugepage is in-use
 *          (allocated or reserved.)
 *       0: successfully dissolved free hugepages or the page is not a
 *          hugepage (considered as already dissolved)
 */
int dissolve_free_huge_page(struct page *page)
{
	int rc = -EBUSY;

retry:
	/* Not to disrupt normal path by vainly holding hugetlb_lock */
	if (!PageHuge(page))
		return 0;

	spin_lock_irq(&hugetlb_lock);
	if (!PageHuge(page)) {
		rc = 0;
		goto out;
	}

	if (!page_count(page)) {
		struct page *head = compound_head(page);
		struct hstate *h = page_hstate(head);
		if (h->free_huge_pages - h->resv_huge_pages == 0)
			goto out;

		/*
		 * We should make sure that the page is already on the free list
		 * when it is dissolved.
		 */
		if (unlikely(!HPageFreed(head))) {
			spin_unlock_irq(&hugetlb_lock);
			cond_resched();

			/*
			 * Theoretically, we should return -EBUSY when we
			 * encounter this race. In fact, we have a chance
			 * to successfully dissolve the page if we do a
			 * retry. Because the race window is quite small.
			 * If we seize this opportunity, it is an optimization
			 * for increasing the success rate of dissolving page.
			 */
			goto retry;
		}

		/*
		 * Move PageHWPoison flag from head page to the raw error page,
		 * which makes any subpages rather than the error page reusable.
		 */
		if (PageHWPoison(head) && page != head) {
			SetPageHWPoison(page);
			ClearPageHWPoison(head);
		}
<<<<<<< HEAD
		remove_hugetlb_page(h, page, false);
=======
		remove_hugetlb_page(h, head, false);
>>>>>>> 8e0eb2fb
		h->max_huge_pages--;
		spin_unlock_irq(&hugetlb_lock);
		update_and_free_page(h, head);
		return 0;
	}
out:
	spin_unlock_irq(&hugetlb_lock);
	return rc;
}

/*
 * Dissolve free hugepages in a given pfn range. Used by memory hotplug to
 * make specified memory blocks removable from the system.
 * Note that this will dissolve a free gigantic hugepage completely, if any
 * part of it lies within the given range.
 * Also note that if dissolve_free_huge_page() returns with an error, all
 * free hugepages that were dissolved before that error are lost.
 */
int dissolve_free_huge_pages(unsigned long start_pfn, unsigned long end_pfn)
{
	unsigned long pfn;
	struct page *page;
	int rc = 0;

	if (!hugepages_supported())
		return rc;

	for (pfn = start_pfn; pfn < end_pfn; pfn += 1 << minimum_order) {
		page = pfn_to_page(pfn);
		rc = dissolve_free_huge_page(page);
		if (rc)
			break;
	}

	return rc;
}

/*
 * Allocates a fresh surplus page from the page allocator.
 */
static struct page *alloc_surplus_huge_page(struct hstate *h, gfp_t gfp_mask,
		int nid, nodemask_t *nmask)
{
	struct page *page = NULL;

	if (hstate_is_gigantic(h))
		return NULL;

	spin_lock_irq(&hugetlb_lock);
	if (h->surplus_huge_pages >= h->nr_overcommit_huge_pages)
		goto out_unlock;
	spin_unlock_irq(&hugetlb_lock);

	page = alloc_fresh_huge_page(h, gfp_mask, nid, nmask, NULL);
	if (!page)
		return NULL;

	spin_lock_irq(&hugetlb_lock);
	/*
	 * We could have raced with the pool size change.
	 * Double check that and simply deallocate the new page
	 * if we would end up overcommiting the surpluses. Abuse
	 * temporary page to workaround the nasty free_huge_page
	 * codeflow
	 */
	if (h->surplus_huge_pages >= h->nr_overcommit_huge_pages) {
		SetHPageTemporary(page);
		spin_unlock_irq(&hugetlb_lock);
		put_page(page);
		return NULL;
	} else {
		h->surplus_huge_pages++;
		h->surplus_huge_pages_node[page_to_nid(page)]++;
	}

out_unlock:
	spin_unlock_irq(&hugetlb_lock);

	return page;
}

static struct page *alloc_migrate_huge_page(struct hstate *h, gfp_t gfp_mask,
				     int nid, nodemask_t *nmask)
{
	struct page *page;

	if (hstate_is_gigantic(h))
		return NULL;

	page = alloc_fresh_huge_page(h, gfp_mask, nid, nmask, NULL);
	if (!page)
		return NULL;

	/*
	 * We do not account these pages as surplus because they are only
	 * temporary and will be released properly on the last reference
	 */
	SetHPageTemporary(page);

	return page;
}

/*
 * Use the VMA's mpolicy to allocate a huge page from the buddy.
 */
static
struct page *alloc_buddy_huge_page_with_mpol(struct hstate *h,
		struct vm_area_struct *vma, unsigned long addr)
{
	struct page *page;
	struct mempolicy *mpol;
	gfp_t gfp_mask = htlb_alloc_mask(h);
	int nid;
	nodemask_t *nodemask;

	nid = huge_node(vma, addr, gfp_mask, &mpol, &nodemask);
	page = alloc_surplus_huge_page(h, gfp_mask, nid, nodemask);
	mpol_cond_put(mpol);

	return page;
}

/* page migration callback function */
struct page *alloc_huge_page_nodemask(struct hstate *h, int preferred_nid,
		nodemask_t *nmask, gfp_t gfp_mask)
{
	spin_lock_irq(&hugetlb_lock);
	if (h->free_huge_pages - h->resv_huge_pages > 0) {
		struct page *page;

		page = dequeue_huge_page_nodemask(h, gfp_mask, preferred_nid, nmask);
		if (page) {
			spin_unlock_irq(&hugetlb_lock);
			return page;
		}
	}
	spin_unlock_irq(&hugetlb_lock);

	return alloc_migrate_huge_page(h, gfp_mask, preferred_nid, nmask);
}

/* mempolicy aware migration callback */
struct page *alloc_huge_page_vma(struct hstate *h, struct vm_area_struct *vma,
		unsigned long address)
{
	struct mempolicy *mpol;
	nodemask_t *nodemask;
	struct page *page;
	gfp_t gfp_mask;
	int node;

	gfp_mask = htlb_alloc_mask(h);
	node = huge_node(vma, address, gfp_mask, &mpol, &nodemask);
	page = alloc_huge_page_nodemask(h, node, nodemask, gfp_mask);
	mpol_cond_put(mpol);

	return page;
}

/*
 * Increase the hugetlb pool such that it can accommodate a reservation
 * of size 'delta'.
 */
static int gather_surplus_pages(struct hstate *h, long delta)
	__must_hold(&hugetlb_lock)
{
	struct list_head surplus_list;
	struct page *page, *tmp;
	int ret;
	long i;
	long needed, allocated;
	bool alloc_ok = true;

	lockdep_assert_held(&hugetlb_lock);
	needed = (h->resv_huge_pages + delta) - h->free_huge_pages;
	if (needed <= 0) {
		h->resv_huge_pages += delta;
		return 0;
	}

	allocated = 0;
	INIT_LIST_HEAD(&surplus_list);

	ret = -ENOMEM;
retry:
	spin_unlock_irq(&hugetlb_lock);
	for (i = 0; i < needed; i++) {
		page = alloc_surplus_huge_page(h, htlb_alloc_mask(h),
				NUMA_NO_NODE, NULL);
		if (!page) {
			alloc_ok = false;
			break;
		}
		list_add(&page->lru, &surplus_list);
		cond_resched();
	}
	allocated += i;

	/*
	 * After retaking hugetlb_lock, we need to recalculate 'needed'
	 * because either resv_huge_pages or free_huge_pages may have changed.
	 */
	spin_lock_irq(&hugetlb_lock);
	needed = (h->resv_huge_pages + delta) -
			(h->free_huge_pages + allocated);
	if (needed > 0) {
		if (alloc_ok)
			goto retry;
		/*
		 * We were not able to allocate enough pages to
		 * satisfy the entire reservation so we free what
		 * we've allocated so far.
		 */
		goto free;
	}
	/*
	 * The surplus_list now contains _at_least_ the number of extra pages
	 * needed to accommodate the reservation.  Add the appropriate number
	 * of pages to the hugetlb pool and free the extras back to the buddy
	 * allocator.  Commit the entire reservation here to prevent another
	 * process from stealing the pages as they are added to the pool but
	 * before they are reserved.
	 */
	needed += allocated;
	h->resv_huge_pages += delta;
	ret = 0;

	/* Free the needed pages to the hugetlb pool */
	list_for_each_entry_safe(page, tmp, &surplus_list, lru) {
		int zeroed;

		if ((--needed) < 0)
			break;
		/*
		 * This page is now managed by the hugetlb allocator and has
		 * no users -- drop the buddy allocator's reference.
		 */
		zeroed = put_page_testzero(page);
		VM_BUG_ON_PAGE(!zeroed, page);
		enqueue_huge_page(h, page);
	}
free:
	spin_unlock_irq(&hugetlb_lock);

	/* Free unnecessary surplus pages to the buddy allocator */
	list_for_each_entry_safe(page, tmp, &surplus_list, lru)
		put_page(page);
	spin_lock_irq(&hugetlb_lock);

	return ret;
}

/*
 * This routine has two main purposes:
 * 1) Decrement the reservation count (resv_huge_pages) by the value passed
 *    in unused_resv_pages.  This corresponds to the prior adjustments made
 *    to the associated reservation map.
 * 2) Free any unused surplus pages that may have been allocated to satisfy
 *    the reservation.  As many as unused_resv_pages may be freed.
 */
static void return_unused_surplus_pages(struct hstate *h,
					unsigned long unused_resv_pages)
{
	unsigned long nr_pages;
	struct page *page;
	LIST_HEAD(page_list);

	lockdep_assert_held(&hugetlb_lock);
	/* Uncommit the reservation */
	h->resv_huge_pages -= unused_resv_pages;

	/* Cannot return gigantic pages currently */
	if (hstate_is_gigantic(h))
		goto out;

	/*
	 * Part (or even all) of the reservation could have been backed
	 * by pre-allocated pages. Only free surplus pages.
	 */
	nr_pages = min(unused_resv_pages, h->surplus_huge_pages);

	/*
	 * We want to release as many surplus pages as possible, spread
	 * evenly across all nodes with memory. Iterate across these nodes
	 * until we can no longer free unreserved surplus pages. This occurs
	 * when the nodes with surplus pages have no free pages.
	 * remove_pool_huge_page() will balance the freed pages across the
	 * on-line nodes with memory and will handle the hstate accounting.
	 */
	while (nr_pages--) {
		page = remove_pool_huge_page(h, &node_states[N_MEMORY], 1);
		if (!page)
			goto out;

		list_add(&page->lru, &page_list);
	}

out:
	spin_unlock_irq(&hugetlb_lock);
	update_and_free_pages_bulk(h, &page_list);
	spin_lock_irq(&hugetlb_lock);
}


/*
 * vma_needs_reservation, vma_commit_reservation and vma_end_reservation
 * are used by the huge page allocation routines to manage reservations.
 *
 * vma_needs_reservation is called to determine if the huge page at addr
 * within the vma has an associated reservation.  If a reservation is
 * needed, the value 1 is returned.  The caller is then responsible for
 * managing the global reservation and subpool usage counts.  After
 * the huge page has been allocated, vma_commit_reservation is called
 * to add the page to the reservation map.  If the page allocation fails,
 * the reservation must be ended instead of committed.  vma_end_reservation
 * is called in such cases.
 *
 * In the normal case, vma_commit_reservation returns the same value
 * as the preceding vma_needs_reservation call.  The only time this
 * is not the case is if a reserve map was changed between calls.  It
 * is the responsibility of the caller to notice the difference and
 * take appropriate action.
 *
 * vma_add_reservation is used in error paths where a reservation must
 * be restored when a newly allocated huge page must be freed.  It is
 * to be called after calling vma_needs_reservation to determine if a
 * reservation exists.
 *
 * vma_del_reservation is used in error paths where an entry in the reserve
 * map was created during huge page allocation and must be removed.  It is to
 * be called after calling vma_needs_reservation to determine if a reservation
 * exists.
 */
enum vma_resv_mode {
	VMA_NEEDS_RESV,
	VMA_COMMIT_RESV,
	VMA_END_RESV,
	VMA_ADD_RESV,
	VMA_DEL_RESV,
};
static long __vma_reservation_common(struct hstate *h,
				struct vm_area_struct *vma, unsigned long addr,
				enum vma_resv_mode mode)
{
	struct resv_map *resv;
	pgoff_t idx;
	long ret;
	long dummy_out_regions_needed;

	resv = vma_resv_map(vma);
	if (!resv)
		return 1;

	idx = vma_hugecache_offset(h, vma, addr);
	switch (mode) {
	case VMA_NEEDS_RESV:
		ret = region_chg(resv, idx, idx + 1, &dummy_out_regions_needed);
		/* We assume that vma_reservation_* routines always operate on
		 * 1 page, and that adding to resv map a 1 page entry can only
		 * ever require 1 region.
		 */
		VM_BUG_ON(dummy_out_regions_needed != 1);
		break;
	case VMA_COMMIT_RESV:
		ret = region_add(resv, idx, idx + 1, 1, NULL, NULL);
		/* region_add calls of range 1 should never fail. */
		VM_BUG_ON(ret < 0);
		break;
	case VMA_END_RESV:
		region_abort(resv, idx, idx + 1, 1);
		ret = 0;
		break;
	case VMA_ADD_RESV:
		if (vma->vm_flags & VM_MAYSHARE) {
			ret = region_add(resv, idx, idx + 1, 1, NULL, NULL);
			/* region_add calls of range 1 should never fail. */
			VM_BUG_ON(ret < 0);
		} else {
			region_abort(resv, idx, idx + 1, 1);
			ret = region_del(resv, idx, idx + 1);
		}
		break;
	case VMA_DEL_RESV:
		if (vma->vm_flags & VM_MAYSHARE) {
			region_abort(resv, idx, idx + 1, 1);
			ret = region_del(resv, idx, idx + 1);
		} else {
			ret = region_add(resv, idx, idx + 1, 1, NULL, NULL);
			/* region_add calls of range 1 should never fail. */
			VM_BUG_ON(ret < 0);
		}
		break;
	default:
		BUG();
	}

	if (vma->vm_flags & VM_MAYSHARE || mode == VMA_DEL_RESV)
		return ret;
	/*
	 * We know private mapping must have HPAGE_RESV_OWNER set.
	 *
	 * In most cases, reserves always exist for private mappings.
	 * However, a file associated with mapping could have been
	 * hole punched or truncated after reserves were consumed.
	 * As subsequent fault on such a range will not use reserves.
	 * Subtle - The reserve map for private mappings has the
	 * opposite meaning than that of shared mappings.  If NO
	 * entry is in the reserve map, it means a reservation exists.
	 * If an entry exists in the reserve map, it means the
	 * reservation has already been consumed.  As a result, the
	 * return value of this routine is the opposite of the
	 * value returned from reserve map manipulation routines above.
	 */
	if (ret > 0)
		return 0;
	if (ret == 0)
		return 1;
	return ret;
}

static long vma_needs_reservation(struct hstate *h,
			struct vm_area_struct *vma, unsigned long addr)
{
	return __vma_reservation_common(h, vma, addr, VMA_NEEDS_RESV);
}

static long vma_commit_reservation(struct hstate *h,
			struct vm_area_struct *vma, unsigned long addr)
{
	return __vma_reservation_common(h, vma, addr, VMA_COMMIT_RESV);
}

static void vma_end_reservation(struct hstate *h,
			struct vm_area_struct *vma, unsigned long addr)
{
	(void)__vma_reservation_common(h, vma, addr, VMA_END_RESV);
}

static long vma_add_reservation(struct hstate *h,
			struct vm_area_struct *vma, unsigned long addr)
{
	return __vma_reservation_common(h, vma, addr, VMA_ADD_RESV);
}

static long vma_del_reservation(struct hstate *h,
			struct vm_area_struct *vma, unsigned long addr)
{
	return __vma_reservation_common(h, vma, addr, VMA_DEL_RESV);
}

/*
 * This routine is called to restore reservation information on error paths.
 * It should ONLY be called for pages allocated via alloc_huge_page(), and
 * the hugetlb mutex should remain held when calling this routine.
 *
 * It handles two specific cases:
 * 1) A reservation was in place and the page consumed the reservation.
 *    HPageRestoreReserve is set in the page.
 * 2) No reservation was in place for the page, so HPageRestoreReserve is
 *    not set.  However, alloc_huge_page always updates the reserve map.
 *
 * In case 1, free_huge_page later in the error path will increment the
 * global reserve count.  But, free_huge_page does not have enough context
 * to adjust the reservation map.  This case deals primarily with private
 * mappings.  Adjust the reserve map here to be consistent with global
 * reserve count adjustments to be made by free_huge_page.  Make sure the
 * reserve map indicates there is a reservation present.
 *
 * In case 2, simply undo reserve map modifications done by alloc_huge_page.
 */
void restore_reserve_on_error(struct hstate *h, struct vm_area_struct *vma,
			unsigned long address, struct page *page)
{
	long rc = vma_needs_reservation(h, vma, address);

	if (HPageRestoreReserve(page)) {
		if (unlikely(rc < 0))
			/*
			 * Rare out of memory condition in reserve map
			 * manipulation.  Clear HPageRestoreReserve so that
			 * global reserve count will not be incremented
			 * by free_huge_page.  This will make it appear
			 * as though the reservation for this page was
			 * consumed.  This may prevent the task from
			 * faulting in the page at a later time.  This
			 * is better than inconsistent global huge page
			 * accounting of reserve counts.
			 */
			ClearHPageRestoreReserve(page);
		else if (rc)
			(void)vma_add_reservation(h, vma, address);
		else
			vma_end_reservation(h, vma, address);
	} else {
		if (!rc) {
			/*
			 * This indicates there is an entry in the reserve map
			 * added by alloc_huge_page.  We know it was added
			 * before the alloc_huge_page call, otherwise
			 * HPageRestoreReserve would be set on the page.
			 * Remove the entry so that a subsequent allocation
			 * does not consume a reservation.
			 */
			rc = vma_del_reservation(h, vma, address);
			if (rc < 0)
				/*
				 * VERY rare out of memory condition.  Since
				 * we can not delete the entry, set
				 * HPageRestoreReserve so that the reserve
				 * count will be incremented when the page
				 * is freed.  This reserve will be consumed
				 * on a subsequent allocation.
				 */
				SetHPageRestoreReserve(page);
		} else if (rc < 0) {
			/*
			 * Rare out of memory condition from
			 * vma_needs_reservation call.  Memory allocation is
			 * only attempted if a new entry is needed.  Therefore,
			 * this implies there is not an entry in the
			 * reserve map.
			 *
			 * For shared mappings, no entry in the map indicates
			 * no reservation.  We are done.
			 */
			if (!(vma->vm_flags & VM_MAYSHARE))
				/*
				 * For private mappings, no entry indicates
				 * a reservation is present.  Since we can
				 * not add an entry, set SetHPageRestoreReserve
				 * on the page so reserve count will be
				 * incremented when freed.  This reserve will
				 * be consumed on a subsequent allocation.
				 */
				SetHPageRestoreReserve(page);
		} else
			/*
			 * No reservation present, do nothing
			 */
			 vma_end_reservation(h, vma, address);
	}
}

/*
 * alloc_and_dissolve_huge_page - Allocate a new page and dissolve the old one
 * @h: struct hstate old page belongs to
 * @old_page: Old page to dissolve
 * @list: List to isolate the page in case we need to
 * Returns 0 on success, otherwise negated error.
 */
static int alloc_and_dissolve_huge_page(struct hstate *h, struct page *old_page,
					struct list_head *list)
{
	gfp_t gfp_mask = htlb_alloc_mask(h) | __GFP_THISNODE;
	int nid = page_to_nid(old_page);
	struct page *new_page;
	int ret = 0;

	/*
	 * Before dissolving the page, we need to allocate a new one for the
	 * pool to remain stable. Using alloc_buddy_huge_page() allows us to
	 * not having to deal with prep_new_huge_page() and avoids dealing of any
	 * counters. This simplifies and let us do the whole thing under the
	 * lock.
	 */
	new_page = alloc_buddy_huge_page(h, gfp_mask, nid, NULL, NULL);
	if (!new_page)
		return -ENOMEM;

retry:
	spin_lock_irq(&hugetlb_lock);
	if (!PageHuge(old_page)) {
		/*
		 * Freed from under us. Drop new_page too.
		 */
		goto free_new;
	} else if (page_count(old_page)) {
		/*
		 * Someone has grabbed the page, try to isolate it here.
		 * Fail with -EBUSY if not possible.
		 */
		spin_unlock_irq(&hugetlb_lock);
		if (!isolate_huge_page(old_page, list))
			ret = -EBUSY;
		spin_lock_irq(&hugetlb_lock);
		goto free_new;
	} else if (!HPageFreed(old_page)) {
		/*
		 * Page's refcount is 0 but it has not been enqueued in the
		 * freelist yet. Race window is small, so we can succeed here if
		 * we retry.
		 */
		spin_unlock_irq(&hugetlb_lock);
		cond_resched();
		goto retry;
	} else {
		/*
		 * Ok, old_page is still a genuine free hugepage. Remove it from
		 * the freelist and decrease the counters. These will be
		 * incremented again when calling __prep_account_new_huge_page()
		 * and enqueue_huge_page() for new_page. The counters will remain
		 * stable since this happens under the lock.
		 */
		remove_hugetlb_page(h, old_page, false);

		/*
		 * new_page needs to be initialized with the standard hugetlb
		 * state. This is normally done by prep_new_huge_page() but
		 * that takes hugetlb_lock which is already held so we need to
		 * open code it here.
		 * Reference count trick is needed because allocator gives us
		 * referenced page but the pool requires pages with 0 refcount.
		 */
		__prep_new_huge_page(new_page);
		__prep_account_new_huge_page(h, nid);
		page_ref_dec(new_page);
		enqueue_huge_page(h, new_page);

		/*
		 * Pages have been replaced, we can safely free the old one.
		 */
		spin_unlock_irq(&hugetlb_lock);
		update_and_free_page(h, old_page);
	}

	return ret;

free_new:
	spin_unlock_irq(&hugetlb_lock);
	__free_pages(new_page, huge_page_order(h));

	return ret;
}

int isolate_or_dissolve_huge_page(struct page *page, struct list_head *list)
{
	struct hstate *h;
	struct page *head;
	int ret = -EBUSY;

	/*
	 * The page might have been dissolved from under our feet, so make sure
	 * to carefully check the state under the lock.
	 * Return success when racing as if we dissolved the page ourselves.
	 */
	spin_lock_irq(&hugetlb_lock);
	if (PageHuge(page)) {
		head = compound_head(page);
		h = page_hstate(head);
	} else {
		spin_unlock_irq(&hugetlb_lock);
		return 0;
	}
	spin_unlock_irq(&hugetlb_lock);

	/*
	 * Fence off gigantic pages as there is a cyclic dependency between
	 * alloc_contig_range and them. Return -ENOMEM as this has the effect
	 * of bailing out right away without further retrying.
	 */
	if (hstate_is_gigantic(h))
		return -ENOMEM;

	if (page_count(head) && isolate_huge_page(head, list))
		ret = 0;
	else if (!page_count(head))
		ret = alloc_and_dissolve_huge_page(h, head, list);

	return ret;
}

/*
 * alloc_and_dissolve_huge_page - Allocate a new page and dissolve the old one
 * @h: struct hstate old page belongs to
 * @old_page: Old page to dissolve
 * @list: List to isolate the page in case we need to
 * Returns 0 on success, otherwise negated error.
 */
static int alloc_and_dissolve_huge_page(struct hstate *h, struct page *old_page,
					struct list_head *list)
{
	gfp_t gfp_mask = htlb_alloc_mask(h) | __GFP_THISNODE;
	int nid = page_to_nid(old_page);
	struct page *new_page;
	int ret = 0;

	/*
	 * Before dissolving the page, we need to allocate a new one for the
	 * pool to remain stable. Using alloc_buddy_huge_page() allows us to
	 * not having to deal with prep_new_huge_page() and avoids dealing of any
	 * counters. This simplifies and let us do the whole thing under the
	 * lock.
	 */
	new_page = alloc_buddy_huge_page(h, gfp_mask, nid, NULL, NULL);
	if (!new_page)
		return -ENOMEM;

retry:
	spin_lock_irq(&hugetlb_lock);
	if (!PageHuge(old_page)) {
		/*
		 * Freed from under us. Drop new_page too.
		 */
		goto free_new;
	} else if (page_count(old_page)) {
		/*
		 * Someone has grabbed the page, try to isolate it here.
		 * Fail with -EBUSY if not possible.
		 */
		spin_unlock_irq(&hugetlb_lock);
		if (!isolate_huge_page(old_page, list))
			ret = -EBUSY;
		spin_lock_irq(&hugetlb_lock);
		goto free_new;
	} else if (!HPageFreed(old_page)) {
		/*
		 * Page's refcount is 0 but it has not been enqueued in the
		 * freelist yet. Race window is small, so we can succeed here if
		 * we retry.
		 */
		spin_unlock_irq(&hugetlb_lock);
		cond_resched();
		goto retry;
	} else {
		/*
		 * Ok, old_page is still a genuine free hugepage. Remove it from
		 * the freelist and decrease the counters. These will be
		 * incremented again when calling __prep_account_new_huge_page()
		 * and enqueue_huge_page() for new_page. The counters will remain
		 * stable since this happens under the lock.
		 */
		remove_hugetlb_page(h, old_page, false);

		/*
		 * new_page needs to be initialized with the standard hugetlb
		 * state. This is normally done by prep_new_huge_page() but
		 * that takes hugetlb_lock which is already held so we need to
		 * open code it here.
		 * Reference count trick is needed because allocator gives us
		 * referenced page but the pool requires pages with 0 refcount.
		 */
		__prep_new_huge_page(new_page);
		__prep_account_new_huge_page(h, nid);
		page_ref_dec(new_page);
		enqueue_huge_page(h, new_page);

		/*
		 * Pages have been replaced, we can safely free the old one.
		 */
		spin_unlock_irq(&hugetlb_lock);
		update_and_free_page(h, old_page);
	}

	return ret;

free_new:
	spin_unlock_irq(&hugetlb_lock);
	__free_pages(new_page, huge_page_order(h));

	return ret;
}

int isolate_or_dissolve_huge_page(struct page *page, struct list_head *list)
{
	struct hstate *h;
	struct page *head;
	int ret = -EBUSY;

	/*
	 * The page might have been dissolved from under our feet, so make sure
	 * to carefully check the state under the lock.
	 * Return success when racing as if we dissolved the page ourselves.
	 */
	spin_lock_irq(&hugetlb_lock);
	if (PageHuge(page)) {
		head = compound_head(page);
		h = page_hstate(head);
	} else {
		spin_unlock_irq(&hugetlb_lock);
		return 0;
	}
	spin_unlock_irq(&hugetlb_lock);

	/*
	 * Fence off gigantic pages as there is a cyclic dependency between
	 * alloc_contig_range and them. Return -ENOMEM as this has the effect
	 * of bailing out right away without further retrying.
	 */
	if (hstate_is_gigantic(h))
		return -ENOMEM;

	if (page_count(head) && isolate_huge_page(head, list))
		ret = 0;
	else if (!page_count(head))
		ret = alloc_and_dissolve_huge_page(h, head, list);

	return ret;
}

struct page *alloc_huge_page(struct vm_area_struct *vma,
				    unsigned long addr, int avoid_reserve)
{
	struct hugepage_subpool *spool = subpool_vma(vma);
	struct hstate *h = hstate_vma(vma);
	struct page *page;
	long map_chg, map_commit;
	long gbl_chg;
	int ret, idx;
	struct hugetlb_cgroup *h_cg;
	bool deferred_reserve;

	idx = hstate_index(h);
	/*
	 * Examine the region/reserve map to determine if the process
	 * has a reservation for the page to be allocated.  A return
	 * code of zero indicates a reservation exists (no change).
	 */
	map_chg = gbl_chg = vma_needs_reservation(h, vma, addr);
	if (map_chg < 0)
		return ERR_PTR(-ENOMEM);

	/*
	 * Processes that did not create the mapping will have no
	 * reserves as indicated by the region/reserve map. Check
	 * that the allocation will not exceed the subpool limit.
	 * Allocations for MAP_NORESERVE mappings also need to be
	 * checked against any subpool limit.
	 */
	if (map_chg || avoid_reserve) {
		gbl_chg = hugepage_subpool_get_pages(spool, 1);
		if (gbl_chg < 0) {
			vma_end_reservation(h, vma, addr);
			return ERR_PTR(-ENOSPC);
		}

		/*
		 * Even though there was no reservation in the region/reserve
		 * map, there could be reservations associated with the
		 * subpool that can be used.  This would be indicated if the
		 * return value of hugepage_subpool_get_pages() is zero.
		 * However, if avoid_reserve is specified we still avoid even
		 * the subpool reservations.
		 */
		if (avoid_reserve)
			gbl_chg = 1;
	}

	/* If this allocation is not consuming a reservation, charge it now.
	 */
	deferred_reserve = map_chg || avoid_reserve;
	if (deferred_reserve) {
		ret = hugetlb_cgroup_charge_cgroup_rsvd(
			idx, pages_per_huge_page(h), &h_cg);
		if (ret)
			goto out_subpool_put;
	}

	ret = hugetlb_cgroup_charge_cgroup(idx, pages_per_huge_page(h), &h_cg);
	if (ret)
		goto out_uncharge_cgroup_reservation;

	spin_lock_irq(&hugetlb_lock);
	/*
	 * glb_chg is passed to indicate whether or not a page must be taken
	 * from the global free pool (global change).  gbl_chg == 0 indicates
	 * a reservation exists for the allocation.
	 */
	page = dequeue_huge_page_vma(h, vma, addr, avoid_reserve, gbl_chg);
	if (!page) {
		spin_unlock_irq(&hugetlb_lock);
		page = alloc_buddy_huge_page_with_mpol(h, vma, addr);
		if (!page)
			goto out_uncharge_cgroup;
		if (!avoid_reserve && vma_has_reserves(vma, gbl_chg)) {
			SetHPageRestoreReserve(page);
			h->resv_huge_pages--;
		}
		spin_lock_irq(&hugetlb_lock);
		list_add(&page->lru, &h->hugepage_activelist);
		/* Fall through */
	}
	hugetlb_cgroup_commit_charge(idx, pages_per_huge_page(h), h_cg, page);
	/* If allocation is not consuming a reservation, also store the
	 * hugetlb_cgroup pointer on the page.
	 */
	if (deferred_reserve) {
		hugetlb_cgroup_commit_charge_rsvd(idx, pages_per_huge_page(h),
						  h_cg, page);
	}

	spin_unlock_irq(&hugetlb_lock);

	hugetlb_set_page_subpool(page, spool);

	map_commit = vma_commit_reservation(h, vma, addr);
	if (unlikely(map_chg > map_commit)) {
		/*
		 * The page was added to the reservation map between
		 * vma_needs_reservation and vma_commit_reservation.
		 * This indicates a race with hugetlb_reserve_pages.
		 * Adjust for the subpool count incremented above AND
		 * in hugetlb_reserve_pages for the same page.  Also,
		 * the reservation count added in hugetlb_reserve_pages
		 * no longer applies.
		 */
		long rsv_adjust;

		rsv_adjust = hugepage_subpool_put_pages(spool, 1);
		hugetlb_acct_memory(h, -rsv_adjust);
		if (deferred_reserve)
			hugetlb_cgroup_uncharge_page_rsvd(hstate_index(h),
					pages_per_huge_page(h), page);
	}
	return page;

out_uncharge_cgroup:
	hugetlb_cgroup_uncharge_cgroup(idx, pages_per_huge_page(h), h_cg);
out_uncharge_cgroup_reservation:
	if (deferred_reserve)
		hugetlb_cgroup_uncharge_cgroup_rsvd(idx, pages_per_huge_page(h),
						    h_cg);
out_subpool_put:
	if (map_chg || avoid_reserve)
		hugepage_subpool_put_pages(spool, 1);
	vma_end_reservation(h, vma, addr);
	return ERR_PTR(-ENOSPC);
}

int alloc_bootmem_huge_page(struct hstate *h)
	__attribute__ ((weak, alias("__alloc_bootmem_huge_page")));
int __alloc_bootmem_huge_page(struct hstate *h)
{
	struct huge_bootmem_page *m;
	int nr_nodes, node;

	for_each_node_mask_to_alloc(h, nr_nodes, node, &node_states[N_MEMORY]) {
		void *addr;

		addr = memblock_alloc_try_nid_raw(
				huge_page_size(h), huge_page_size(h),
				0, MEMBLOCK_ALLOC_ACCESSIBLE, node);
		if (addr) {
			/*
			 * Use the beginning of the huge page to store the
			 * huge_bootmem_page struct (until gather_bootmem
			 * puts them into the mem_map).
			 */
			m = addr;
			goto found;
		}
	}
	return 0;

found:
	BUG_ON(!IS_ALIGNED(virt_to_phys(m), huge_page_size(h)));
	/* Put them into a private list first because mem_map is not up yet */
	INIT_LIST_HEAD(&m->list);
	list_add(&m->list, &huge_boot_pages);
	m->hstate = h;
	return 1;
}

static void __init prep_compound_huge_page(struct page *page,
		unsigned int order)
{
	if (unlikely(order > (MAX_ORDER - 1)))
		prep_compound_gigantic_page(page, order);
	else
		prep_compound_page(page, order);
}

/* Put bootmem huge pages into the standard lists after mem_map is up */
static void __init gather_bootmem_prealloc(void)
{
	struct huge_bootmem_page *m;

	list_for_each_entry(m, &huge_boot_pages, list) {
		struct page *page = virt_to_page(m);
		struct hstate *h = m->hstate;

		WARN_ON(page_count(page) != 1);
		prep_compound_huge_page(page, huge_page_order(h));
		WARN_ON(PageReserved(page));
		prep_new_huge_page(h, page, page_to_nid(page));
		put_page(page); /* free it into the hugepage allocator */

		/*
		 * If we had gigantic hugepages allocated at boot time, we need
		 * to restore the 'stolen' pages to totalram_pages in order to
		 * fix confusing memory reports from free(1) and another
		 * side-effects, like CommitLimit going negative.
		 */
		if (hstate_is_gigantic(h))
			adjust_managed_page_count(page, pages_per_huge_page(h));
		cond_resched();
	}
}

static void __init hugetlb_hstate_alloc_pages(struct hstate *h)
{
	unsigned long i;
	nodemask_t *node_alloc_noretry;

	if (!hstate_is_gigantic(h)) {
		/*
		 * Bit mask controlling how hard we retry per-node allocations.
		 * Ignore errors as lower level routines can deal with
		 * node_alloc_noretry == NULL.  If this kmalloc fails at boot
		 * time, we are likely in bigger trouble.
		 */
		node_alloc_noretry = kmalloc(sizeof(*node_alloc_noretry),
						GFP_KERNEL);
	} else {
		/* allocations done at boot time */
		node_alloc_noretry = NULL;
	}

	/* bit mask controlling how hard we retry per-node allocations */
	if (node_alloc_noretry)
		nodes_clear(*node_alloc_noretry);

	for (i = 0; i < h->max_huge_pages; ++i) {
		if (hstate_is_gigantic(h)) {
			if (hugetlb_cma_size) {
				pr_warn_once("HugeTLB: hugetlb_cma is enabled, skip boot time allocation\n");
				goto free;
			}
			if (!alloc_bootmem_huge_page(h))
				break;
		} else if (!alloc_pool_huge_page(h,
					 &node_states[N_MEMORY],
					 node_alloc_noretry))
			break;
		cond_resched();
	}
	if (i < h->max_huge_pages) {
		char buf[32];

		string_get_size(huge_page_size(h), 1, STRING_UNITS_2, buf, 32);
		pr_warn("HugeTLB: allocating %lu of page size %s failed.  Only allocated %lu hugepages.\n",
			h->max_huge_pages, buf, i);
		h->max_huge_pages = i;
	}
free:
	kfree(node_alloc_noretry);
}

static void __init hugetlb_init_hstates(void)
{
	struct hstate *h;

	for_each_hstate(h) {
		if (minimum_order > huge_page_order(h))
			minimum_order = huge_page_order(h);

		/* oversize hugepages were init'ed in early boot */
		if (!hstate_is_gigantic(h))
			hugetlb_hstate_alloc_pages(h);
	}
	VM_BUG_ON(minimum_order == UINT_MAX);
}

static void __init report_hugepages(void)
{
	struct hstate *h;

	for_each_hstate(h) {
		char buf[32];

		string_get_size(huge_page_size(h), 1, STRING_UNITS_2, buf, 32);
		pr_info("HugeTLB registered %s page size, pre-allocated %ld pages\n",
			buf, h->free_huge_pages);
	}
}

#ifdef CONFIG_HIGHMEM
static void try_to_free_low(struct hstate *h, unsigned long count,
						nodemask_t *nodes_allowed)
{
	int i;
	LIST_HEAD(page_list);

	lockdep_assert_held(&hugetlb_lock);
	if (hstate_is_gigantic(h))
		return;

	/*
	 * Collect pages to be freed on a list, and free after dropping lock
	 */
	for_each_node_mask(i, *nodes_allowed) {
		struct page *page, *next;
		struct list_head *freel = &h->hugepage_freelists[i];
		list_for_each_entry_safe(page, next, freel, lru) {
			if (count >= h->nr_huge_pages)
				goto out;
			if (PageHighMem(page))
				continue;
			remove_hugetlb_page(h, page, false);
			list_add(&page->lru, &page_list);
		}
	}

out:
	spin_unlock_irq(&hugetlb_lock);
	update_and_free_pages_bulk(h, &page_list);
	spin_lock_irq(&hugetlb_lock);
}
#else
static inline void try_to_free_low(struct hstate *h, unsigned long count,
						nodemask_t *nodes_allowed)
{
}
#endif

/*
 * Increment or decrement surplus_huge_pages.  Keep node-specific counters
 * balanced by operating on them in a round-robin fashion.
 * Returns 1 if an adjustment was made.
 */
static int adjust_pool_surplus(struct hstate *h, nodemask_t *nodes_allowed,
				int delta)
{
	int nr_nodes, node;

	lockdep_assert_held(&hugetlb_lock);
	VM_BUG_ON(delta != -1 && delta != 1);

	if (delta < 0) {
		for_each_node_mask_to_alloc(h, nr_nodes, node, nodes_allowed) {
			if (h->surplus_huge_pages_node[node])
				goto found;
		}
	} else {
		for_each_node_mask_to_free(h, nr_nodes, node, nodes_allowed) {
			if (h->surplus_huge_pages_node[node] <
					h->nr_huge_pages_node[node])
				goto found;
		}
	}
	return 0;

found:
	h->surplus_huge_pages += delta;
	h->surplus_huge_pages_node[node] += delta;
	return 1;
}

#define persistent_huge_pages(h) (h->nr_huge_pages - h->surplus_huge_pages)
static int set_max_huge_pages(struct hstate *h, unsigned long count, int nid,
			      nodemask_t *nodes_allowed)
{
	unsigned long min_count, ret;
	struct page *page;
	LIST_HEAD(page_list);
	NODEMASK_ALLOC(nodemask_t, node_alloc_noretry, GFP_KERNEL);

	/*
	 * Bit mask controlling how hard we retry per-node allocations.
	 * If we can not allocate the bit mask, do not attempt to allocate
	 * the requested huge pages.
	 */
	if (node_alloc_noretry)
		nodes_clear(*node_alloc_noretry);
	else
		return -ENOMEM;

	/*
	 * resize_lock mutex prevents concurrent adjustments to number of
	 * pages in hstate via the proc/sysfs interfaces.
	 */
	mutex_lock(&h->resize_lock);
	spin_lock_irq(&hugetlb_lock);

	/*
	 * Check for a node specific request.
	 * Changing node specific huge page count may require a corresponding
	 * change to the global count.  In any case, the passed node mask
	 * (nodes_allowed) will restrict alloc/free to the specified node.
	 */
	if (nid != NUMA_NO_NODE) {
		unsigned long old_count = count;

		count += h->nr_huge_pages - h->nr_huge_pages_node[nid];
		/*
		 * User may have specified a large count value which caused the
		 * above calculation to overflow.  In this case, they wanted
		 * to allocate as many huge pages as possible.  Set count to
		 * largest possible value to align with their intention.
		 */
		if (count < old_count)
			count = ULONG_MAX;
	}

	/*
	 * Gigantic pages runtime allocation depend on the capability for large
	 * page range allocation.
	 * If the system does not provide this feature, return an error when
	 * the user tries to allocate gigantic pages but let the user free the
	 * boottime allocated gigantic pages.
	 */
	if (hstate_is_gigantic(h) && !IS_ENABLED(CONFIG_CONTIG_ALLOC)) {
		if (count > persistent_huge_pages(h)) {
			spin_unlock_irq(&hugetlb_lock);
			mutex_unlock(&h->resize_lock);
			NODEMASK_FREE(node_alloc_noretry);
			return -EINVAL;
		}
		/* Fall through to decrease pool */
	}

	/*
	 * Increase the pool size
	 * First take pages out of surplus state.  Then make up the
	 * remaining difference by allocating fresh huge pages.
	 *
	 * We might race with alloc_surplus_huge_page() here and be unable
	 * to convert a surplus huge page to a normal huge page. That is
	 * not critical, though, it just means the overall size of the
	 * pool might be one hugepage larger than it needs to be, but
	 * within all the constraints specified by the sysctls.
	 */
	while (h->surplus_huge_pages && count > persistent_huge_pages(h)) {
		if (!adjust_pool_surplus(h, nodes_allowed, -1))
			break;
	}

	while (count > persistent_huge_pages(h)) {
		/*
		 * If this allocation races such that we no longer need the
		 * page, free_huge_page will handle it by freeing the page
		 * and reducing the surplus.
		 */
		spin_unlock_irq(&hugetlb_lock);

		/* yield cpu to avoid soft lockup */
		cond_resched();

		ret = alloc_pool_huge_page(h, nodes_allowed,
						node_alloc_noretry);
		spin_lock_irq(&hugetlb_lock);
		if (!ret)
			goto out;

		/* Bail for signals. Probably ctrl-c from user */
		if (signal_pending(current))
			goto out;
	}

	/*
	 * Decrease the pool size
	 * First return free pages to the buddy allocator (being careful
	 * to keep enough around to satisfy reservations).  Then place
	 * pages into surplus state as needed so the pool will shrink
	 * to the desired size as pages become free.
	 *
	 * By placing pages into the surplus state independent of the
	 * overcommit value, we are allowing the surplus pool size to
	 * exceed overcommit. There are few sane options here. Since
	 * alloc_surplus_huge_page() is checking the global counter,
	 * though, we'll note that we're not allowed to exceed surplus
	 * and won't grow the pool anywhere else. Not until one of the
	 * sysctls are changed, or the surplus pages go out of use.
	 */
	min_count = h->resv_huge_pages + h->nr_huge_pages - h->free_huge_pages;
	min_count = max(count, min_count);
	try_to_free_low(h, min_count, nodes_allowed);

	/*
	 * Collect pages to be removed on list without dropping lock
	 */
	while (min_count < persistent_huge_pages(h)) {
		page = remove_pool_huge_page(h, nodes_allowed, 0);
		if (!page)
			break;

		list_add(&page->lru, &page_list);
	}
	/* free the pages after dropping lock */
	spin_unlock_irq(&hugetlb_lock);
	update_and_free_pages_bulk(h, &page_list);
	spin_lock_irq(&hugetlb_lock);

	while (count < persistent_huge_pages(h)) {
		if (!adjust_pool_surplus(h, nodes_allowed, 1))
			break;
	}
out:
	h->max_huge_pages = persistent_huge_pages(h);
	spin_unlock_irq(&hugetlb_lock);
	mutex_unlock(&h->resize_lock);

	NODEMASK_FREE(node_alloc_noretry);

	return 0;
}

#define HSTATE_ATTR_RO(_name) \
	static struct kobj_attribute _name##_attr = __ATTR_RO(_name)

#define HSTATE_ATTR(_name) \
	static struct kobj_attribute _name##_attr = \
		__ATTR(_name, 0644, _name##_show, _name##_store)

static struct kobject *hugepages_kobj;
static struct kobject *hstate_kobjs[HUGE_MAX_HSTATE];

static struct hstate *kobj_to_node_hstate(struct kobject *kobj, int *nidp);

static struct hstate *kobj_to_hstate(struct kobject *kobj, int *nidp)
{
	int i;

	for (i = 0; i < HUGE_MAX_HSTATE; i++)
		if (hstate_kobjs[i] == kobj) {
			if (nidp)
				*nidp = NUMA_NO_NODE;
			return &hstates[i];
		}

	return kobj_to_node_hstate(kobj, nidp);
}

static ssize_t nr_hugepages_show_common(struct kobject *kobj,
					struct kobj_attribute *attr, char *buf)
{
	struct hstate *h;
	unsigned long nr_huge_pages;
	int nid;

	h = kobj_to_hstate(kobj, &nid);
	if (nid == NUMA_NO_NODE)
		nr_huge_pages = h->nr_huge_pages;
	else
		nr_huge_pages = h->nr_huge_pages_node[nid];

	return sysfs_emit(buf, "%lu\n", nr_huge_pages);
}

static ssize_t __nr_hugepages_store_common(bool obey_mempolicy,
					   struct hstate *h, int nid,
					   unsigned long count, size_t len)
{
	int err;
	nodemask_t nodes_allowed, *n_mask;

	if (hstate_is_gigantic(h) && !gigantic_page_runtime_supported())
		return -EINVAL;

	if (nid == NUMA_NO_NODE) {
		/*
		 * global hstate attribute
		 */
		if (!(obey_mempolicy &&
				init_nodemask_of_mempolicy(&nodes_allowed)))
			n_mask = &node_states[N_MEMORY];
		else
			n_mask = &nodes_allowed;
	} else {
		/*
		 * Node specific request.  count adjustment happens in
		 * set_max_huge_pages() after acquiring hugetlb_lock.
		 */
		init_nodemask_of_node(&nodes_allowed, nid);
		n_mask = &nodes_allowed;
	}

	err = set_max_huge_pages(h, count, nid, n_mask);

	return err ? err : len;
}

static ssize_t nr_hugepages_store_common(bool obey_mempolicy,
					 struct kobject *kobj, const char *buf,
					 size_t len)
{
	struct hstate *h;
	unsigned long count;
	int nid;
	int err;

	err = kstrtoul(buf, 10, &count);
	if (err)
		return err;

	h = kobj_to_hstate(kobj, &nid);
	return __nr_hugepages_store_common(obey_mempolicy, h, nid, count, len);
}

static ssize_t nr_hugepages_show(struct kobject *kobj,
				       struct kobj_attribute *attr, char *buf)
{
	return nr_hugepages_show_common(kobj, attr, buf);
}

static ssize_t nr_hugepages_store(struct kobject *kobj,
	       struct kobj_attribute *attr, const char *buf, size_t len)
{
	return nr_hugepages_store_common(false, kobj, buf, len);
}
HSTATE_ATTR(nr_hugepages);

#ifdef CONFIG_NUMA

/*
 * hstate attribute for optionally mempolicy-based constraint on persistent
 * huge page alloc/free.
 */
static ssize_t nr_hugepages_mempolicy_show(struct kobject *kobj,
					   struct kobj_attribute *attr,
					   char *buf)
{
	return nr_hugepages_show_common(kobj, attr, buf);
}

static ssize_t nr_hugepages_mempolicy_store(struct kobject *kobj,
	       struct kobj_attribute *attr, const char *buf, size_t len)
{
	return nr_hugepages_store_common(true, kobj, buf, len);
}
HSTATE_ATTR(nr_hugepages_mempolicy);
#endif


static ssize_t nr_overcommit_hugepages_show(struct kobject *kobj,
					struct kobj_attribute *attr, char *buf)
{
	struct hstate *h = kobj_to_hstate(kobj, NULL);
	return sysfs_emit(buf, "%lu\n", h->nr_overcommit_huge_pages);
}

static ssize_t nr_overcommit_hugepages_store(struct kobject *kobj,
		struct kobj_attribute *attr, const char *buf, size_t count)
{
	int err;
	unsigned long input;
	struct hstate *h = kobj_to_hstate(kobj, NULL);

	if (hstate_is_gigantic(h))
		return -EINVAL;

	err = kstrtoul(buf, 10, &input);
	if (err)
		return err;

	spin_lock_irq(&hugetlb_lock);
	h->nr_overcommit_huge_pages = input;
	spin_unlock_irq(&hugetlb_lock);

	return count;
}
HSTATE_ATTR(nr_overcommit_hugepages);

static ssize_t free_hugepages_show(struct kobject *kobj,
					struct kobj_attribute *attr, char *buf)
{
	struct hstate *h;
	unsigned long free_huge_pages;
	int nid;

	h = kobj_to_hstate(kobj, &nid);
	if (nid == NUMA_NO_NODE)
		free_huge_pages = h->free_huge_pages;
	else
		free_huge_pages = h->free_huge_pages_node[nid];

	return sysfs_emit(buf, "%lu\n", free_huge_pages);
}
HSTATE_ATTR_RO(free_hugepages);

static ssize_t resv_hugepages_show(struct kobject *kobj,
					struct kobj_attribute *attr, char *buf)
{
	struct hstate *h = kobj_to_hstate(kobj, NULL);
	return sysfs_emit(buf, "%lu\n", h->resv_huge_pages);
}
HSTATE_ATTR_RO(resv_hugepages);

static ssize_t surplus_hugepages_show(struct kobject *kobj,
					struct kobj_attribute *attr, char *buf)
{
	struct hstate *h;
	unsigned long surplus_huge_pages;
	int nid;

	h = kobj_to_hstate(kobj, &nid);
	if (nid == NUMA_NO_NODE)
		surplus_huge_pages = h->surplus_huge_pages;
	else
		surplus_huge_pages = h->surplus_huge_pages_node[nid];

	return sysfs_emit(buf, "%lu\n", surplus_huge_pages);
}
HSTATE_ATTR_RO(surplus_hugepages);

static struct attribute *hstate_attrs[] = {
	&nr_hugepages_attr.attr,
	&nr_overcommit_hugepages_attr.attr,
	&free_hugepages_attr.attr,
	&resv_hugepages_attr.attr,
	&surplus_hugepages_attr.attr,
#ifdef CONFIG_NUMA
	&nr_hugepages_mempolicy_attr.attr,
#endif
	NULL,
};

static const struct attribute_group hstate_attr_group = {
	.attrs = hstate_attrs,
};

static int hugetlb_sysfs_add_hstate(struct hstate *h, struct kobject *parent,
				    struct kobject **hstate_kobjs,
				    const struct attribute_group *hstate_attr_group)
{
	int retval;
	int hi = hstate_index(h);

	hstate_kobjs[hi] = kobject_create_and_add(h->name, parent);
	if (!hstate_kobjs[hi])
		return -ENOMEM;

	retval = sysfs_create_group(hstate_kobjs[hi], hstate_attr_group);
	if (retval) {
		kobject_put(hstate_kobjs[hi]);
		hstate_kobjs[hi] = NULL;
	}

	return retval;
}

static void __init hugetlb_sysfs_init(void)
{
	struct hstate *h;
	int err;

	hugepages_kobj = kobject_create_and_add("hugepages", mm_kobj);
	if (!hugepages_kobj)
		return;

	for_each_hstate(h) {
		err = hugetlb_sysfs_add_hstate(h, hugepages_kobj,
					 hstate_kobjs, &hstate_attr_group);
		if (err)
			pr_err("HugeTLB: Unable to add hstate %s", h->name);
	}
}

#ifdef CONFIG_NUMA

/*
 * node_hstate/s - associate per node hstate attributes, via their kobjects,
 * with node devices in node_devices[] using a parallel array.  The array
 * index of a node device or _hstate == node id.
 * This is here to avoid any static dependency of the node device driver, in
 * the base kernel, on the hugetlb module.
 */
struct node_hstate {
	struct kobject		*hugepages_kobj;
	struct kobject		*hstate_kobjs[HUGE_MAX_HSTATE];
};
static struct node_hstate node_hstates[MAX_NUMNODES];

/*
 * A subset of global hstate attributes for node devices
 */
static struct attribute *per_node_hstate_attrs[] = {
	&nr_hugepages_attr.attr,
	&free_hugepages_attr.attr,
	&surplus_hugepages_attr.attr,
	NULL,
};

static const struct attribute_group per_node_hstate_attr_group = {
	.attrs = per_node_hstate_attrs,
};

/*
 * kobj_to_node_hstate - lookup global hstate for node device hstate attr kobj.
 * Returns node id via non-NULL nidp.
 */
static struct hstate *kobj_to_node_hstate(struct kobject *kobj, int *nidp)
{
	int nid;

	for (nid = 0; nid < nr_node_ids; nid++) {
		struct node_hstate *nhs = &node_hstates[nid];
		int i;
		for (i = 0; i < HUGE_MAX_HSTATE; i++)
			if (nhs->hstate_kobjs[i] == kobj) {
				if (nidp)
					*nidp = nid;
				return &hstates[i];
			}
	}

	BUG();
	return NULL;
}

/*
 * Unregister hstate attributes from a single node device.
 * No-op if no hstate attributes attached.
 */
static void hugetlb_unregister_node(struct node *node)
{
	struct hstate *h;
	struct node_hstate *nhs = &node_hstates[node->dev.id];

	if (!nhs->hugepages_kobj)
		return;		/* no hstate attributes */

	for_each_hstate(h) {
		int idx = hstate_index(h);
		if (nhs->hstate_kobjs[idx]) {
			kobject_put(nhs->hstate_kobjs[idx]);
			nhs->hstate_kobjs[idx] = NULL;
		}
	}

	kobject_put(nhs->hugepages_kobj);
	nhs->hugepages_kobj = NULL;
}


/*
 * Register hstate attributes for a single node device.
 * No-op if attributes already registered.
 */
static void hugetlb_register_node(struct node *node)
{
	struct hstate *h;
	struct node_hstate *nhs = &node_hstates[node->dev.id];
	int err;

	if (nhs->hugepages_kobj)
		return;		/* already allocated */

	nhs->hugepages_kobj = kobject_create_and_add("hugepages",
							&node->dev.kobj);
	if (!nhs->hugepages_kobj)
		return;

	for_each_hstate(h) {
		err = hugetlb_sysfs_add_hstate(h, nhs->hugepages_kobj,
						nhs->hstate_kobjs,
						&per_node_hstate_attr_group);
		if (err) {
			pr_err("HugeTLB: Unable to add hstate %s for node %d\n",
				h->name, node->dev.id);
			hugetlb_unregister_node(node);
			break;
		}
	}
}

/*
 * hugetlb init time:  register hstate attributes for all registered node
 * devices of nodes that have memory.  All on-line nodes should have
 * registered their associated device by this time.
 */
static void __init hugetlb_register_all_nodes(void)
{
	int nid;

	for_each_node_state(nid, N_MEMORY) {
		struct node *node = node_devices[nid];
		if (node->dev.id == nid)
			hugetlb_register_node(node);
	}

	/*
	 * Let the node device driver know we're here so it can
	 * [un]register hstate attributes on node hotplug.
	 */
	register_hugetlbfs_with_node(hugetlb_register_node,
				     hugetlb_unregister_node);
}
#else	/* !CONFIG_NUMA */

static struct hstate *kobj_to_node_hstate(struct kobject *kobj, int *nidp)
{
	BUG();
	if (nidp)
		*nidp = -1;
	return NULL;
}

static void hugetlb_register_all_nodes(void) { }

#endif

static int __init hugetlb_init(void)
{
	int i;

	BUILD_BUG_ON(sizeof_field(struct page, private) * BITS_PER_BYTE <
			__NR_HPAGEFLAGS);

	if (!hugepages_supported()) {
		if (hugetlb_max_hstate || default_hstate_max_huge_pages)
			pr_warn("HugeTLB: huge pages not supported, ignoring associated command-line parameters\n");
		return 0;
	}

	/*
	 * Make sure HPAGE_SIZE (HUGETLB_PAGE_ORDER) hstate exists.  Some
	 * architectures depend on setup being done here.
	 */
	hugetlb_add_hstate(HUGETLB_PAGE_ORDER);
	if (!parsed_default_hugepagesz) {
		/*
		 * If we did not parse a default huge page size, set
		 * default_hstate_idx to HPAGE_SIZE hstate. And, if the
		 * number of huge pages for this default size was implicitly
		 * specified, set that here as well.
		 * Note that the implicit setting will overwrite an explicit
		 * setting.  A warning will be printed in this case.
		 */
		default_hstate_idx = hstate_index(size_to_hstate(HPAGE_SIZE));
		if (default_hstate_max_huge_pages) {
			if (default_hstate.max_huge_pages) {
				char buf[32];

				string_get_size(huge_page_size(&default_hstate),
					1, STRING_UNITS_2, buf, 32);
				pr_warn("HugeTLB: Ignoring hugepages=%lu associated with %s page size\n",
					default_hstate.max_huge_pages, buf);
				pr_warn("HugeTLB: Using hugepages=%lu for number of default huge pages\n",
					default_hstate_max_huge_pages);
			}
			default_hstate.max_huge_pages =
				default_hstate_max_huge_pages;
		}
	}

	hugetlb_cma_check();
	hugetlb_init_hstates();
	gather_bootmem_prealloc();
	report_hugepages();

	hugetlb_sysfs_init();
	hugetlb_register_all_nodes();
	hugetlb_cgroup_file_init();

#ifdef CONFIG_SMP
	num_fault_mutexes = roundup_pow_of_two(8 * num_possible_cpus());
#else
	num_fault_mutexes = 1;
#endif
	hugetlb_fault_mutex_table =
		kmalloc_array(num_fault_mutexes, sizeof(struct mutex),
			      GFP_KERNEL);
	BUG_ON(!hugetlb_fault_mutex_table);

	for (i = 0; i < num_fault_mutexes; i++)
		mutex_init(&hugetlb_fault_mutex_table[i]);
	return 0;
}
subsys_initcall(hugetlb_init);

/* Overwritten by architectures with more huge page sizes */
bool __init __attribute((weak)) arch_hugetlb_valid_size(unsigned long size)
{
	return size == HPAGE_SIZE;
}

void __init hugetlb_add_hstate(unsigned int order)
{
	struct hstate *h;
	unsigned long i;

	if (size_to_hstate(PAGE_SIZE << order)) {
		return;
	}
	BUG_ON(hugetlb_max_hstate >= HUGE_MAX_HSTATE);
	BUG_ON(order == 0);
	h = &hstates[hugetlb_max_hstate++];
	mutex_init(&h->resize_lock);
	h->order = order;
	h->mask = ~(huge_page_size(h) - 1);
	for (i = 0; i < MAX_NUMNODES; ++i)
		INIT_LIST_HEAD(&h->hugepage_freelists[i]);
	INIT_LIST_HEAD(&h->hugepage_activelist);
	h->next_nid_to_alloc = first_memory_node;
	h->next_nid_to_free = first_memory_node;
	snprintf(h->name, HSTATE_NAME_LEN, "hugepages-%lukB",
					huge_page_size(h)/1024);

	parsed_hstate = h;
}

/*
 * hugepages command line processing
 * hugepages normally follows a valid hugepagsz or default_hugepagsz
 * specification.  If not, ignore the hugepages value.  hugepages can also
 * be the first huge page command line  option in which case it implicitly
 * specifies the number of huge pages for the default size.
 */
static int __init hugepages_setup(char *s)
{
	unsigned long *mhp;
	static unsigned long *last_mhp;

	if (!parsed_valid_hugepagesz) {
		pr_warn("HugeTLB: hugepages=%s does not follow a valid hugepagesz, ignoring\n", s);
		parsed_valid_hugepagesz = true;
		return 0;
	}

	/*
	 * !hugetlb_max_hstate means we haven't parsed a hugepagesz= parameter
	 * yet, so this hugepages= parameter goes to the "default hstate".
	 * Otherwise, it goes with the previously parsed hugepagesz or
	 * default_hugepagesz.
	 */
	else if (!hugetlb_max_hstate)
		mhp = &default_hstate_max_huge_pages;
	else
		mhp = &parsed_hstate->max_huge_pages;

	if (mhp == last_mhp) {
		pr_warn("HugeTLB: hugepages= specified twice without interleaving hugepagesz=, ignoring hugepages=%s\n", s);
		return 0;
	}

	if (sscanf(s, "%lu", mhp) <= 0)
		*mhp = 0;

	/*
	 * Global state is always initialized later in hugetlb_init.
	 * But we need to allocate gigantic hstates here early to still
	 * use the bootmem allocator.
	 */
	if (hugetlb_max_hstate && hstate_is_gigantic(parsed_hstate))
		hugetlb_hstate_alloc_pages(parsed_hstate);

	last_mhp = mhp;

	return 1;
}
__setup("hugepages=", hugepages_setup);

/*
 * hugepagesz command line processing
 * A specific huge page size can only be specified once with hugepagesz.
 * hugepagesz is followed by hugepages on the command line.  The global
 * variable 'parsed_valid_hugepagesz' is used to determine if prior
 * hugepagesz argument was valid.
 */
static int __init hugepagesz_setup(char *s)
{
	unsigned long size;
	struct hstate *h;

	parsed_valid_hugepagesz = false;
	size = (unsigned long)memparse(s, NULL);

	if (!arch_hugetlb_valid_size(size)) {
		pr_err("HugeTLB: unsupported hugepagesz=%s\n", s);
		return 0;
	}

	h = size_to_hstate(size);
	if (h) {
		/*
		 * hstate for this size already exists.  This is normally
		 * an error, but is allowed if the existing hstate is the
		 * default hstate.  More specifically, it is only allowed if
		 * the number of huge pages for the default hstate was not
		 * previously specified.
		 */
		if (!parsed_default_hugepagesz ||  h != &default_hstate ||
		    default_hstate.max_huge_pages) {
			pr_warn("HugeTLB: hugepagesz=%s specified twice, ignoring\n", s);
			return 0;
		}

		/*
		 * No need to call hugetlb_add_hstate() as hstate already
		 * exists.  But, do set parsed_hstate so that a following
		 * hugepages= parameter will be applied to this hstate.
		 */
		parsed_hstate = h;
		parsed_valid_hugepagesz = true;
		return 1;
	}

	hugetlb_add_hstate(ilog2(size) - PAGE_SHIFT);
	parsed_valid_hugepagesz = true;
	return 1;
}
__setup("hugepagesz=", hugepagesz_setup);

/*
 * default_hugepagesz command line input
 * Only one instance of default_hugepagesz allowed on command line.
 */
static int __init default_hugepagesz_setup(char *s)
{
	unsigned long size;

	parsed_valid_hugepagesz = false;
	if (parsed_default_hugepagesz) {
		pr_err("HugeTLB: default_hugepagesz previously specified, ignoring %s\n", s);
		return 0;
	}

	size = (unsigned long)memparse(s, NULL);

	if (!arch_hugetlb_valid_size(size)) {
		pr_err("HugeTLB: unsupported default_hugepagesz=%s\n", s);
		return 0;
	}

	hugetlb_add_hstate(ilog2(size) - PAGE_SHIFT);
	parsed_valid_hugepagesz = true;
	parsed_default_hugepagesz = true;
	default_hstate_idx = hstate_index(size_to_hstate(size));

	/*
	 * The number of default huge pages (for this size) could have been
	 * specified as the first hugetlb parameter: hugepages=X.  If so,
	 * then default_hstate_max_huge_pages is set.  If the default huge
	 * page size is gigantic (>= MAX_ORDER), then the pages must be
	 * allocated here from bootmem allocator.
	 */
	if (default_hstate_max_huge_pages) {
		default_hstate.max_huge_pages = default_hstate_max_huge_pages;
		if (hstate_is_gigantic(&default_hstate))
			hugetlb_hstate_alloc_pages(&default_hstate);
		default_hstate_max_huge_pages = 0;
	}

	return 1;
}
__setup("default_hugepagesz=", default_hugepagesz_setup);

static unsigned int allowed_mems_nr(struct hstate *h)
{
	int node;
	unsigned int nr = 0;
	nodemask_t *mpol_allowed;
	unsigned int *array = h->free_huge_pages_node;
	gfp_t gfp_mask = htlb_alloc_mask(h);

	mpol_allowed = policy_nodemask_current(gfp_mask);

	for_each_node_mask(node, cpuset_current_mems_allowed) {
		if (!mpol_allowed || node_isset(node, *mpol_allowed))
			nr += array[node];
	}

	return nr;
}

#ifdef CONFIG_SYSCTL
static int proc_hugetlb_doulongvec_minmax(struct ctl_table *table, int write,
					  void *buffer, size_t *length,
					  loff_t *ppos, unsigned long *out)
{
	struct ctl_table dup_table;

	/*
	 * In order to avoid races with __do_proc_doulongvec_minmax(), we
	 * can duplicate the @table and alter the duplicate of it.
	 */
	dup_table = *table;
	dup_table.data = out;

	return proc_doulongvec_minmax(&dup_table, write, buffer, length, ppos);
}

static int hugetlb_sysctl_handler_common(bool obey_mempolicy,
			 struct ctl_table *table, int write,
			 void *buffer, size_t *length, loff_t *ppos)
{
	struct hstate *h = &default_hstate;
	unsigned long tmp = h->max_huge_pages;
	int ret;

	if (!hugepages_supported())
		return -EOPNOTSUPP;

	ret = proc_hugetlb_doulongvec_minmax(table, write, buffer, length, ppos,
					     &tmp);
	if (ret)
		goto out;

	if (write)
		ret = __nr_hugepages_store_common(obey_mempolicy, h,
						  NUMA_NO_NODE, tmp, *length);
out:
	return ret;
}

int hugetlb_sysctl_handler(struct ctl_table *table, int write,
			  void *buffer, size_t *length, loff_t *ppos)
{

	return hugetlb_sysctl_handler_common(false, table, write,
							buffer, length, ppos);
}

#ifdef CONFIG_NUMA
int hugetlb_mempolicy_sysctl_handler(struct ctl_table *table, int write,
			  void *buffer, size_t *length, loff_t *ppos)
{
	return hugetlb_sysctl_handler_common(true, table, write,
							buffer, length, ppos);
}
#endif /* CONFIG_NUMA */

int hugetlb_overcommit_handler(struct ctl_table *table, int write,
		void *buffer, size_t *length, loff_t *ppos)
{
	struct hstate *h = &default_hstate;
	unsigned long tmp;
	int ret;

	if (!hugepages_supported())
		return -EOPNOTSUPP;

	tmp = h->nr_overcommit_huge_pages;

	if (write && hstate_is_gigantic(h))
		return -EINVAL;

	ret = proc_hugetlb_doulongvec_minmax(table, write, buffer, length, ppos,
					     &tmp);
	if (ret)
		goto out;

	if (write) {
		spin_lock_irq(&hugetlb_lock);
		h->nr_overcommit_huge_pages = tmp;
		spin_unlock_irq(&hugetlb_lock);
	}
out:
	return ret;
}

#endif /* CONFIG_SYSCTL */

void hugetlb_report_meminfo(struct seq_file *m)
{
	struct hstate *h;
	unsigned long total = 0;

	if (!hugepages_supported())
		return;

	for_each_hstate(h) {
		unsigned long count = h->nr_huge_pages;

		total += huge_page_size(h) * count;

		if (h == &default_hstate)
			seq_printf(m,
				   "HugePages_Total:   %5lu\n"
				   "HugePages_Free:    %5lu\n"
				   "HugePages_Rsvd:    %5lu\n"
				   "HugePages_Surp:    %5lu\n"
				   "Hugepagesize:   %8lu kB\n",
				   count,
				   h->free_huge_pages,
				   h->resv_huge_pages,
				   h->surplus_huge_pages,
				   huge_page_size(h) / SZ_1K);
	}

	seq_printf(m, "Hugetlb:        %8lu kB\n", total / SZ_1K);
}

int hugetlb_report_node_meminfo(char *buf, int len, int nid)
{
	struct hstate *h = &default_hstate;

	if (!hugepages_supported())
		return 0;

	return sysfs_emit_at(buf, len,
			     "Node %d HugePages_Total: %5u\n"
			     "Node %d HugePages_Free:  %5u\n"
			     "Node %d HugePages_Surp:  %5u\n",
			     nid, h->nr_huge_pages_node[nid],
			     nid, h->free_huge_pages_node[nid],
			     nid, h->surplus_huge_pages_node[nid]);
}

void hugetlb_show_meminfo(void)
{
	struct hstate *h;
	int nid;

	if (!hugepages_supported())
		return;

	for_each_node_state(nid, N_MEMORY)
		for_each_hstate(h)
			pr_info("Node %d hugepages_total=%u hugepages_free=%u hugepages_surp=%u hugepages_size=%lukB\n",
				nid,
				h->nr_huge_pages_node[nid],
				h->free_huge_pages_node[nid],
				h->surplus_huge_pages_node[nid],
				huge_page_size(h) / SZ_1K);
}

void hugetlb_report_usage(struct seq_file *m, struct mm_struct *mm)
{
	seq_printf(m, "HugetlbPages:\t%8lu kB\n",
		   atomic_long_read(&mm->hugetlb_usage) << (PAGE_SHIFT - 10));
}

/* Return the number pages of memory we physically have, in PAGE_SIZE units. */
unsigned long hugetlb_total_pages(void)
{
	struct hstate *h;
	unsigned long nr_total_pages = 0;

	for_each_hstate(h)
		nr_total_pages += h->nr_huge_pages * pages_per_huge_page(h);
	return nr_total_pages;
}

static int hugetlb_acct_memory(struct hstate *h, long delta)
{
	int ret = -ENOMEM;

	if (!delta)
		return 0;

	spin_lock_irq(&hugetlb_lock);
	/*
	 * When cpuset is configured, it breaks the strict hugetlb page
	 * reservation as the accounting is done on a global variable. Such
	 * reservation is completely rubbish in the presence of cpuset because
	 * the reservation is not checked against page availability for the
	 * current cpuset. Application can still potentially OOM'ed by kernel
	 * with lack of free htlb page in cpuset that the task is in.
	 * Attempt to enforce strict accounting with cpuset is almost
	 * impossible (or too ugly) because cpuset is too fluid that
	 * task or memory node can be dynamically moved between cpusets.
	 *
	 * The change of semantics for shared hugetlb mapping with cpuset is
	 * undesirable. However, in order to preserve some of the semantics,
	 * we fall back to check against current free page availability as
	 * a best attempt and hopefully to minimize the impact of changing
	 * semantics that cpuset has.
	 *
	 * Apart from cpuset, we also have memory policy mechanism that
	 * also determines from which node the kernel will allocate memory
	 * in a NUMA system. So similar to cpuset, we also should consider
	 * the memory policy of the current task. Similar to the description
	 * above.
	 */
	if (delta > 0) {
		if (gather_surplus_pages(h, delta) < 0)
			goto out;

		if (delta > allowed_mems_nr(h)) {
			return_unused_surplus_pages(h, delta);
			goto out;
		}
	}

	ret = 0;
	if (delta < 0)
		return_unused_surplus_pages(h, (unsigned long) -delta);

out:
	spin_unlock_irq(&hugetlb_lock);
	return ret;
}

static void hugetlb_vm_op_open(struct vm_area_struct *vma)
{
	struct resv_map *resv = vma_resv_map(vma);

	/*
	 * This new VMA should share its siblings reservation map if present.
	 * The VMA will only ever have a valid reservation map pointer where
	 * it is being copied for another still existing VMA.  As that VMA
	 * has a reference to the reservation map it cannot disappear until
	 * after this open call completes.  It is therefore safe to take a
	 * new reference here without additional locking.
	 */
	if (resv && is_vma_resv_set(vma, HPAGE_RESV_OWNER))
		kref_get(&resv->refs);
}

static void hugetlb_vm_op_close(struct vm_area_struct *vma)
{
	struct hstate *h = hstate_vma(vma);
	struct resv_map *resv = vma_resv_map(vma);
	struct hugepage_subpool *spool = subpool_vma(vma);
	unsigned long reserve, start, end;
	long gbl_reserve;

	if (!resv || !is_vma_resv_set(vma, HPAGE_RESV_OWNER))
		return;

	start = vma_hugecache_offset(h, vma, vma->vm_start);
	end = vma_hugecache_offset(h, vma, vma->vm_end);

	reserve = (end - start) - region_count(resv, start, end);
	hugetlb_cgroup_uncharge_counter(resv, start, end);
	if (reserve) {
		/*
		 * Decrement reserve counts.  The global reserve count may be
		 * adjusted if the subpool has a minimum size.
		 */
		gbl_reserve = hugepage_subpool_put_pages(spool, reserve);
		hugetlb_acct_memory(h, -gbl_reserve);
	}

	kref_put(&resv->refs, resv_map_release);
}

static int hugetlb_vm_op_split(struct vm_area_struct *vma, unsigned long addr)
{
	if (addr & ~(huge_page_mask(hstate_vma(vma))))
		return -EINVAL;
	return 0;
}

static unsigned long hugetlb_vm_op_pagesize(struct vm_area_struct *vma)
{
	return huge_page_size(hstate_vma(vma));
}

/*
 * We cannot handle pagefaults against hugetlb pages at all.  They cause
 * handle_mm_fault() to try to instantiate regular-sized pages in the
 * hugepage VMA.  do_page_fault() is supposed to trap this, so BUG is we get
 * this far.
 */
static vm_fault_t hugetlb_vm_op_fault(struct vm_fault *vmf)
{
	BUG();
	return 0;
}

/*
 * When a new function is introduced to vm_operations_struct and added
 * to hugetlb_vm_ops, please consider adding the function to shm_vm_ops.
 * This is because under System V memory model, mappings created via
 * shmget/shmat with "huge page" specified are backed by hugetlbfs files,
 * their original vm_ops are overwritten with shm_vm_ops.
 */
const struct vm_operations_struct hugetlb_vm_ops = {
	.fault = hugetlb_vm_op_fault,
	.open = hugetlb_vm_op_open,
	.close = hugetlb_vm_op_close,
	.may_split = hugetlb_vm_op_split,
	.pagesize = hugetlb_vm_op_pagesize,
};

static pte_t make_huge_pte(struct vm_area_struct *vma, struct page *page,
				int writable)
{
	pte_t entry;

	if (writable) {
		entry = huge_pte_mkwrite(huge_pte_mkdirty(mk_huge_pte(page,
					 vma->vm_page_prot)));
	} else {
		entry = huge_pte_wrprotect(mk_huge_pte(page,
					   vma->vm_page_prot));
	}
	entry = pte_mkyoung(entry);
	entry = pte_mkhuge(entry);
	entry = arch_make_huge_pte(entry, vma, page, writable);

	return entry;
}

static void set_huge_ptep_writable(struct vm_area_struct *vma,
				   unsigned long address, pte_t *ptep)
{
	pte_t entry;

	entry = huge_pte_mkwrite(huge_pte_mkdirty(huge_ptep_get(ptep)));
	if (huge_ptep_set_access_flags(vma, address, ptep, entry, 1))
		update_mmu_cache(vma, address, ptep);
}

bool is_hugetlb_entry_migration(pte_t pte)
{
	swp_entry_t swp;

	if (huge_pte_none(pte) || pte_present(pte))
		return false;
	swp = pte_to_swp_entry(pte);
	if (is_migration_entry(swp))
		return true;
	else
		return false;
}

static bool is_hugetlb_entry_hwpoisoned(pte_t pte)
{
	swp_entry_t swp;

	if (huge_pte_none(pte) || pte_present(pte))
		return false;
	swp = pte_to_swp_entry(pte);
	if (is_hwpoison_entry(swp))
		return true;
	else
		return false;
}

static void
hugetlb_install_page(struct vm_area_struct *vma, pte_t *ptep, unsigned long addr,
		     struct page *new_page)
{
	__SetPageUptodate(new_page);
	set_huge_pte_at(vma->vm_mm, addr, ptep, make_huge_pte(vma, new_page, 1));
	hugepage_add_new_anon_rmap(new_page, vma, addr);
	hugetlb_count_add(pages_per_huge_page(hstate_vma(vma)), vma->vm_mm);
	ClearHPageRestoreReserve(new_page);
	SetHPageMigratable(new_page);
}

int copy_hugetlb_page_range(struct mm_struct *dst, struct mm_struct *src,
			    struct vm_area_struct *vma)
{
	pte_t *src_pte, *dst_pte, entry, dst_entry;
	struct page *ptepage;
	unsigned long addr;
	bool cow = is_cow_mapping(vma->vm_flags);
	struct hstate *h = hstate_vma(vma);
	unsigned long sz = huge_page_size(h);
	unsigned long npages = pages_per_huge_page(h);
	struct address_space *mapping = vma->vm_file->f_mapping;
	struct mmu_notifier_range range;
	int ret = 0;

	if (cow) {
		mmu_notifier_range_init(&range, MMU_NOTIFY_CLEAR, 0, vma, src,
					vma->vm_start,
					vma->vm_end);
		mmu_notifier_invalidate_range_start(&range);
	} else {
		/*
		 * For shared mappings i_mmap_rwsem must be held to call
		 * huge_pte_alloc, otherwise the returned ptep could go
		 * away if part of a shared pmd and another thread calls
		 * huge_pmd_unshare.
		 */
		i_mmap_lock_read(mapping);
	}

	for (addr = vma->vm_start; addr < vma->vm_end; addr += sz) {
		spinlock_t *src_ptl, *dst_ptl;
		src_pte = huge_pte_offset(src, addr, sz);
		if (!src_pte)
			continue;
		dst_pte = huge_pte_alloc(dst, vma, addr, sz);
		if (!dst_pte) {
			ret = -ENOMEM;
			break;
		}

		/*
		 * If the pagetables are shared don't copy or take references.
		 * dst_pte == src_pte is the common case of src/dest sharing.
		 *
		 * However, src could have 'unshared' and dst shares with
		 * another vma.  If dst_pte !none, this implies sharing.
		 * Check here before taking page table lock, and once again
		 * after taking the lock below.
		 */
		dst_entry = huge_ptep_get(dst_pte);
		if ((dst_pte == src_pte) || !huge_pte_none(dst_entry))
			continue;

		dst_ptl = huge_pte_lock(h, dst, dst_pte);
		src_ptl = huge_pte_lockptr(h, src, src_pte);
		spin_lock_nested(src_ptl, SINGLE_DEPTH_NESTING);
		entry = huge_ptep_get(src_pte);
		dst_entry = huge_ptep_get(dst_pte);
again:
		if (huge_pte_none(entry) || !huge_pte_none(dst_entry)) {
			/*
			 * Skip if src entry none.  Also, skip in the
			 * unlikely case dst entry !none as this implies
			 * sharing with another vma.
			 */
			;
		} else if (unlikely(is_hugetlb_entry_migration(entry) ||
				    is_hugetlb_entry_hwpoisoned(entry))) {
			swp_entry_t swp_entry = pte_to_swp_entry(entry);

			if (is_write_migration_entry(swp_entry) && cow) {
				/*
				 * COW mappings require pages in both
				 * parent and child to be set to read.
				 */
				make_migration_entry_read(&swp_entry);
				entry = swp_entry_to_pte(swp_entry);
				set_huge_swap_pte_at(src, addr, src_pte,
						     entry, sz);
			}
			set_huge_swap_pte_at(dst, addr, dst_pte, entry, sz);
		} else {
			entry = huge_ptep_get(src_pte);
			ptepage = pte_page(entry);
			get_page(ptepage);

			/*
			 * This is a rare case where we see pinned hugetlb
			 * pages while they're prone to COW.  We need to do the
			 * COW earlier during fork.
			 *
			 * When pre-allocating the page or copying data, we
			 * need to be without the pgtable locks since we could
			 * sleep during the process.
			 */
			if (unlikely(page_needs_cow_for_dma(vma, ptepage))) {
				pte_t src_pte_old = entry;
				struct page *new;

				spin_unlock(src_ptl);
				spin_unlock(dst_ptl);
				/* Do not use reserve as it's private owned */
				new = alloc_huge_page(vma, addr, 1);
				if (IS_ERR(new)) {
					put_page(ptepage);
					ret = PTR_ERR(new);
					break;
				}
				copy_user_huge_page(new, ptepage, addr, vma,
						    npages);
				put_page(ptepage);

				/* Install the new huge page if src pte stable */
				dst_ptl = huge_pte_lock(h, dst, dst_pte);
				src_ptl = huge_pte_lockptr(h, src, src_pte);
				spin_lock_nested(src_ptl, SINGLE_DEPTH_NESTING);
				entry = huge_ptep_get(src_pte);
				if (!pte_same(src_pte_old, entry)) {
					restore_reserve_on_error(h, vma, addr,
								new);
					put_page(new);
					/* dst_entry won't change as in child */
					goto again;
				}
				hugetlb_install_page(vma, dst_pte, addr, new);
				spin_unlock(src_ptl);
				spin_unlock(dst_ptl);
				continue;
			}

			if (cow) {
				/*
				 * No need to notify as we are downgrading page
				 * table protection not changing it to point
				 * to a new page.
				 *
				 * See Documentation/vm/mmu_notifier.rst
				 */
				huge_ptep_set_wrprotect(src, addr, src_pte);
				entry = huge_pte_wrprotect(entry);
			}

			page_dup_rmap(ptepage, true);
			set_huge_pte_at(dst, addr, dst_pte, entry);
			hugetlb_count_add(npages, dst);
		}
		spin_unlock(src_ptl);
		spin_unlock(dst_ptl);
	}

	if (cow)
		mmu_notifier_invalidate_range_end(&range);
	else
		i_mmap_unlock_read(mapping);

	return ret;
}

void __unmap_hugepage_range(struct mmu_gather *tlb, struct vm_area_struct *vma,
			    unsigned long start, unsigned long end,
			    struct page *ref_page)
{
	struct mm_struct *mm = vma->vm_mm;
	unsigned long address;
	pte_t *ptep;
	pte_t pte;
	spinlock_t *ptl;
	struct page *page;
	struct hstate *h = hstate_vma(vma);
	unsigned long sz = huge_page_size(h);
	struct mmu_notifier_range range;

	WARN_ON(!is_vm_hugetlb_page(vma));
	BUG_ON(start & ~huge_page_mask(h));
	BUG_ON(end & ~huge_page_mask(h));

	/*
	 * This is a hugetlb vma, all the pte entries should point
	 * to huge page.
	 */
	tlb_change_page_size(tlb, sz);
	tlb_start_vma(tlb, vma);

	/*
	 * If sharing possible, alert mmu notifiers of worst case.
	 */
	mmu_notifier_range_init(&range, MMU_NOTIFY_UNMAP, 0, vma, mm, start,
				end);
	adjust_range_if_pmd_sharing_possible(vma, &range.start, &range.end);
	mmu_notifier_invalidate_range_start(&range);
	address = start;
	for (; address < end; address += sz) {
		ptep = huge_pte_offset(mm, address, sz);
		if (!ptep)
			continue;

		ptl = huge_pte_lock(h, mm, ptep);
		if (huge_pmd_unshare(mm, vma, &address, ptep)) {
			spin_unlock(ptl);
			/*
			 * We just unmapped a page of PMDs by clearing a PUD.
			 * The caller's TLB flush range should cover this area.
			 */
			continue;
		}

		pte = huge_ptep_get(ptep);
		if (huge_pte_none(pte)) {
			spin_unlock(ptl);
			continue;
		}

		/*
		 * Migrating hugepage or HWPoisoned hugepage is already
		 * unmapped and its refcount is dropped, so just clear pte here.
		 */
		if (unlikely(!pte_present(pte))) {
			huge_pte_clear(mm, address, ptep, sz);
			spin_unlock(ptl);
			continue;
		}

		page = pte_page(pte);
		/*
		 * If a reference page is supplied, it is because a specific
		 * page is being unmapped, not a range. Ensure the page we
		 * are about to unmap is the actual page of interest.
		 */
		if (ref_page) {
			if (page != ref_page) {
				spin_unlock(ptl);
				continue;
			}
			/*
			 * Mark the VMA as having unmapped its page so that
			 * future faults in this VMA will fail rather than
			 * looking like data was lost
			 */
			set_vma_resv_flags(vma, HPAGE_RESV_UNMAPPED);
		}

		pte = huge_ptep_get_and_clear(mm, address, ptep);
		tlb_remove_huge_tlb_entry(h, tlb, ptep, address);
		if (huge_pte_dirty(pte))
			set_page_dirty(page);

		hugetlb_count_sub(pages_per_huge_page(h), mm);
		page_remove_rmap(page, true);

		spin_unlock(ptl);
		tlb_remove_page_size(tlb, page, huge_page_size(h));
		/*
		 * Bail out after unmapping reference page if supplied
		 */
		if (ref_page)
			break;
	}
	mmu_notifier_invalidate_range_end(&range);
	tlb_end_vma(tlb, vma);
}

void __unmap_hugepage_range_final(struct mmu_gather *tlb,
			  struct vm_area_struct *vma, unsigned long start,
			  unsigned long end, struct page *ref_page)
{
	__unmap_hugepage_range(tlb, vma, start, end, ref_page);

	/*
	 * Clear this flag so that x86's huge_pmd_share page_table_shareable
	 * test will fail on a vma being torn down, and not grab a page table
	 * on its way out.  We're lucky that the flag has such an appropriate
	 * name, and can in fact be safely cleared here. We could clear it
	 * before the __unmap_hugepage_range above, but all that's necessary
	 * is to clear it before releasing the i_mmap_rwsem. This works
	 * because in the context this is called, the VMA is about to be
	 * destroyed and the i_mmap_rwsem is held.
	 */
	vma->vm_flags &= ~VM_MAYSHARE;
}

void unmap_hugepage_range(struct vm_area_struct *vma, unsigned long start,
			  unsigned long end, struct page *ref_page)
{
	struct mmu_gather tlb;

	tlb_gather_mmu(&tlb, vma->vm_mm);
	__unmap_hugepage_range(&tlb, vma, start, end, ref_page);
	tlb_finish_mmu(&tlb);
}

/*
 * This is called when the original mapper is failing to COW a MAP_PRIVATE
 * mapping it owns the reserve page for. The intention is to unmap the page
 * from other VMAs and let the children be SIGKILLed if they are faulting the
 * same region.
 */
static void unmap_ref_private(struct mm_struct *mm, struct vm_area_struct *vma,
			      struct page *page, unsigned long address)
{
	struct hstate *h = hstate_vma(vma);
	struct vm_area_struct *iter_vma;
	struct address_space *mapping;
	pgoff_t pgoff;

	/*
	 * vm_pgoff is in PAGE_SIZE units, hence the different calculation
	 * from page cache lookup which is in HPAGE_SIZE units.
	 */
	address = address & huge_page_mask(h);
	pgoff = ((address - vma->vm_start) >> PAGE_SHIFT) +
			vma->vm_pgoff;
	mapping = vma->vm_file->f_mapping;

	/*
	 * Take the mapping lock for the duration of the table walk. As
	 * this mapping should be shared between all the VMAs,
	 * __unmap_hugepage_range() is called as the lock is already held
	 */
	i_mmap_lock_write(mapping);
	vma_interval_tree_foreach(iter_vma, &mapping->i_mmap, pgoff, pgoff) {
		/* Do not unmap the current VMA */
		if (iter_vma == vma)
			continue;

		/*
		 * Shared VMAs have their own reserves and do not affect
		 * MAP_PRIVATE accounting but it is possible that a shared
		 * VMA is using the same page so check and skip such VMAs.
		 */
		if (iter_vma->vm_flags & VM_MAYSHARE)
			continue;

		/*
		 * Unmap the page from other VMAs without their own reserves.
		 * They get marked to be SIGKILLed if they fault in these
		 * areas. This is because a future no-page fault on this VMA
		 * could insert a zeroed page instead of the data existing
		 * from the time of fork. This would look like data corruption
		 */
		if (!is_vma_resv_set(iter_vma, HPAGE_RESV_OWNER))
			unmap_hugepage_range(iter_vma, address,
					     address + huge_page_size(h), page);
	}
	i_mmap_unlock_write(mapping);
}

/*
 * Hugetlb_cow() should be called with page lock of the original hugepage held.
 * Called with hugetlb_instantiation_mutex held and pte_page locked so we
 * cannot race with other handlers or page migration.
 * Keep the pte_same checks anyway to make transition from the mutex easier.
 */
static vm_fault_t hugetlb_cow(struct mm_struct *mm, struct vm_area_struct *vma,
		       unsigned long address, pte_t *ptep,
		       struct page *pagecache_page, spinlock_t *ptl)
{
	pte_t pte;
	struct hstate *h = hstate_vma(vma);
	struct page *old_page, *new_page;
	int outside_reserve = 0;
	vm_fault_t ret = 0;
	unsigned long haddr = address & huge_page_mask(h);
	struct mmu_notifier_range range;

	pte = huge_ptep_get(ptep);
	old_page = pte_page(pte);

retry_avoidcopy:
	/* If no-one else is actually using this page, avoid the copy
	 * and just make the page writable */
	if (page_mapcount(old_page) == 1 && PageAnon(old_page)) {
		page_move_anon_rmap(old_page, vma);
		set_huge_ptep_writable(vma, haddr, ptep);
		return 0;
	}

	/*
	 * If the process that created a MAP_PRIVATE mapping is about to
	 * perform a COW due to a shared page count, attempt to satisfy
	 * the allocation without using the existing reserves. The pagecache
	 * page is used to determine if the reserve at this address was
	 * consumed or not. If reserves were used, a partial faulted mapping
	 * at the time of fork() could consume its reserves on COW instead
	 * of the full address range.
	 */
	if (is_vma_resv_set(vma, HPAGE_RESV_OWNER) &&
			old_page != pagecache_page)
		outside_reserve = 1;

	get_page(old_page);

	/*
	 * Drop page table lock as buddy allocator may be called. It will
	 * be acquired again before returning to the caller, as expected.
	 */
	spin_unlock(ptl);
	new_page = alloc_huge_page(vma, haddr, outside_reserve);

	if (IS_ERR(new_page)) {
		/*
		 * If a process owning a MAP_PRIVATE mapping fails to COW,
		 * it is due to references held by a child and an insufficient
		 * huge page pool. To guarantee the original mappers
		 * reliability, unmap the page from child processes. The child
		 * may get SIGKILLed if it later faults.
		 */
		if (outside_reserve) {
			struct address_space *mapping = vma->vm_file->f_mapping;
			pgoff_t idx;
			u32 hash;

			put_page(old_page);
			BUG_ON(huge_pte_none(pte));
			/*
			 * Drop hugetlb_fault_mutex and i_mmap_rwsem before
			 * unmapping.  unmapping needs to hold i_mmap_rwsem
			 * in write mode.  Dropping i_mmap_rwsem in read mode
			 * here is OK as COW mappings do not interact with
			 * PMD sharing.
			 *
			 * Reacquire both after unmap operation.
			 */
			idx = vma_hugecache_offset(h, vma, haddr);
			hash = hugetlb_fault_mutex_hash(mapping, idx);
			mutex_unlock(&hugetlb_fault_mutex_table[hash]);
			i_mmap_unlock_read(mapping);

			unmap_ref_private(mm, vma, old_page, haddr);

			i_mmap_lock_read(mapping);
			mutex_lock(&hugetlb_fault_mutex_table[hash]);
			spin_lock(ptl);
			ptep = huge_pte_offset(mm, haddr, huge_page_size(h));
			if (likely(ptep &&
				   pte_same(huge_ptep_get(ptep), pte)))
				goto retry_avoidcopy;
			/*
			 * race occurs while re-acquiring page table
			 * lock, and our job is done.
			 */
			return 0;
		}

		ret = vmf_error(PTR_ERR(new_page));
		goto out_release_old;
	}

	/*
	 * When the original hugepage is shared one, it does not have
	 * anon_vma prepared.
	 */
	if (unlikely(anon_vma_prepare(vma))) {
		ret = VM_FAULT_OOM;
		goto out_release_all;
	}

	copy_user_huge_page(new_page, old_page, address, vma,
			    pages_per_huge_page(h));
	__SetPageUptodate(new_page);

	mmu_notifier_range_init(&range, MMU_NOTIFY_CLEAR, 0, vma, mm, haddr,
				haddr + huge_page_size(h));
	mmu_notifier_invalidate_range_start(&range);

	/*
	 * Retake the page table lock to check for racing updates
	 * before the page tables are altered
	 */
	spin_lock(ptl);
	ptep = huge_pte_offset(mm, haddr, huge_page_size(h));
	if (likely(ptep && pte_same(huge_ptep_get(ptep), pte))) {
		ClearHPageRestoreReserve(new_page);

		/* Break COW */
		huge_ptep_clear_flush(vma, haddr, ptep);
		mmu_notifier_invalidate_range(mm, range.start, range.end);
		set_huge_pte_at(mm, haddr, ptep,
				make_huge_pte(vma, new_page, 1));
		page_remove_rmap(old_page, true);
		hugepage_add_new_anon_rmap(new_page, vma, haddr);
		SetHPageMigratable(new_page);
		/* Make the old page be freed below */
		new_page = old_page;
	}
	spin_unlock(ptl);
	mmu_notifier_invalidate_range_end(&range);
out_release_all:
	restore_reserve_on_error(h, vma, haddr, new_page);
	put_page(new_page);
out_release_old:
	put_page(old_page);

	spin_lock(ptl); /* Caller expects lock to be held */
	return ret;
}

/* Return the pagecache page at a given address within a VMA */
static struct page *hugetlbfs_pagecache_page(struct hstate *h,
			struct vm_area_struct *vma, unsigned long address)
{
	struct address_space *mapping;
	pgoff_t idx;

	mapping = vma->vm_file->f_mapping;
	idx = vma_hugecache_offset(h, vma, address);

	return find_lock_page(mapping, idx);
}

/*
 * Return whether there is a pagecache page to back given address within VMA.
 * Caller follow_hugetlb_page() holds page_table_lock so we cannot lock_page.
 */
static bool hugetlbfs_pagecache_present(struct hstate *h,
			struct vm_area_struct *vma, unsigned long address)
{
	struct address_space *mapping;
	pgoff_t idx;
	struct page *page;

	mapping = vma->vm_file->f_mapping;
	idx = vma_hugecache_offset(h, vma, address);

	page = find_get_page(mapping, idx);
	if (page)
		put_page(page);
	return page != NULL;
}

int huge_add_to_page_cache(struct page *page, struct address_space *mapping,
			   pgoff_t idx)
{
	struct inode *inode = mapping->host;
	struct hstate *h = hstate_inode(inode);
	int err = add_to_page_cache(page, mapping, idx, GFP_KERNEL);

	if (err)
		return err;
	ClearHPageRestoreReserve(page);

	/*
	 * set page dirty so that it will not be removed from cache/file
	 * by non-hugetlbfs specific code paths.
	 */
	set_page_dirty(page);

	spin_lock(&inode->i_lock);
	inode->i_blocks += blocks_per_huge_page(h);
	spin_unlock(&inode->i_lock);
	return 0;
}

static inline vm_fault_t hugetlb_handle_userfault(struct vm_area_struct *vma,
						  struct address_space *mapping,
						  pgoff_t idx,
						  unsigned int flags,
						  unsigned long haddr,
						  unsigned long reason)
{
	vm_fault_t ret;
	u32 hash;
	struct vm_fault vmf = {
		.vma = vma,
		.address = haddr,
		.flags = flags,

		/*
		 * Hard to debug if it ends up being
		 * used by a callee that assumes
		 * something about the other
		 * uninitialized fields... same as in
		 * memory.c
		 */
	};

	/*
	 * hugetlb_fault_mutex and i_mmap_rwsem must be
	 * dropped before handling userfault.  Reacquire
	 * after handling fault to make calling code simpler.
	 */
	hash = hugetlb_fault_mutex_hash(mapping, idx);
	mutex_unlock(&hugetlb_fault_mutex_table[hash]);
	i_mmap_unlock_read(mapping);
	ret = handle_userfault(&vmf, reason);
	i_mmap_lock_read(mapping);
	mutex_lock(&hugetlb_fault_mutex_table[hash]);

	return ret;
}

static vm_fault_t hugetlb_no_page(struct mm_struct *mm,
			struct vm_area_struct *vma,
			struct address_space *mapping, pgoff_t idx,
			unsigned long address, pte_t *ptep, unsigned int flags)
{
	struct hstate *h = hstate_vma(vma);
	vm_fault_t ret = VM_FAULT_SIGBUS;
	int anon_rmap = 0;
	unsigned long size;
	struct page *page;
	pte_t new_pte;
	spinlock_t *ptl;
	unsigned long haddr = address & huge_page_mask(h);
	bool new_page = false;

	/*
	 * Currently, we are forced to kill the process in the event the
	 * original mapper has unmapped pages from the child due to a failed
	 * COW. Warn that such a situation has occurred as it may not be obvious
	 */
	if (is_vma_resv_set(vma, HPAGE_RESV_UNMAPPED)) {
		pr_warn_ratelimited("PID %d killed due to inadequate hugepage pool\n",
			   current->pid);
		return ret;
	}

	/*
	 * We can not race with truncation due to holding i_mmap_rwsem.
	 * i_size is modified when holding i_mmap_rwsem, so check here
	 * once for faults beyond end of file.
	 */
	size = i_size_read(mapping->host) >> huge_page_shift(h);
	if (idx >= size)
		goto out;

retry:
	page = find_lock_page(mapping, idx);
	if (!page) {
		/* Check for page in userfault range */
		if (userfaultfd_missing(vma)) {
			ret = hugetlb_handle_userfault(vma, mapping, idx,
						       flags, haddr,
						       VM_UFFD_MISSING);
			goto out;
		}

		page = alloc_huge_page(vma, haddr, 0);
		if (IS_ERR(page)) {
			/*
			 * Returning error will result in faulting task being
			 * sent SIGBUS.  The hugetlb fault mutex prevents two
			 * tasks from racing to fault in the same page which
			 * could result in false unable to allocate errors.
			 * Page migration does not take the fault mutex, but
			 * does a clear then write of pte's under page table
			 * lock.  Page fault code could race with migration,
			 * notice the clear pte and try to allocate a page
			 * here.  Before returning error, get ptl and make
			 * sure there really is no pte entry.
			 */
			ptl = huge_pte_lock(h, mm, ptep);
			ret = 0;
			if (huge_pte_none(huge_ptep_get(ptep)))
				ret = vmf_error(PTR_ERR(page));
			spin_unlock(ptl);
			goto out;
		}
		clear_huge_page(page, address, pages_per_huge_page(h));
		__SetPageUptodate(page);
		new_page = true;

		if (vma->vm_flags & VM_MAYSHARE) {
			int err = huge_add_to_page_cache(page, mapping, idx);
			if (err) {
				put_page(page);
				if (err == -EEXIST)
					goto retry;
				goto out;
			}
		} else {
			lock_page(page);
			if (unlikely(anon_vma_prepare(vma))) {
				ret = VM_FAULT_OOM;
				goto backout_unlocked;
			}
			anon_rmap = 1;
		}
	} else {
		/*
		 * If memory error occurs between mmap() and fault, some process
		 * don't have hwpoisoned swap entry for errored virtual address.
		 * So we need to block hugepage fault by PG_hwpoison bit check.
		 */
		if (unlikely(PageHWPoison(page))) {
			ret = VM_FAULT_HWPOISON_LARGE |
				VM_FAULT_SET_HINDEX(hstate_index(h));
			goto backout_unlocked;
		}

		/* Check for page in userfault range. */
		if (userfaultfd_minor(vma)) {
			unlock_page(page);
			put_page(page);
			ret = hugetlb_handle_userfault(vma, mapping, idx,
						       flags, haddr,
						       VM_UFFD_MINOR);
			goto out;
		}
	}

	/*
	 * If we are going to COW a private mapping later, we examine the
	 * pending reservations for this page now. This will ensure that
	 * any allocations necessary to record that reservation occur outside
	 * the spinlock.
	 */
	if ((flags & FAULT_FLAG_WRITE) && !(vma->vm_flags & VM_SHARED)) {
		if (vma_needs_reservation(h, vma, haddr) < 0) {
			ret = VM_FAULT_OOM;
			goto backout_unlocked;
		}
		/* Just decrements count, does not deallocate */
		vma_end_reservation(h, vma, haddr);
	}

	ptl = huge_pte_lock(h, mm, ptep);
	ret = 0;
	if (!huge_pte_none(huge_ptep_get(ptep)))
		goto backout;

	if (anon_rmap) {
		ClearHPageRestoreReserve(page);
		hugepage_add_new_anon_rmap(page, vma, haddr);
	} else
		page_dup_rmap(page, true);
	new_pte = make_huge_pte(vma, page, ((vma->vm_flags & VM_WRITE)
				&& (vma->vm_flags & VM_SHARED)));
	set_huge_pte_at(mm, haddr, ptep, new_pte);

	hugetlb_count_add(pages_per_huge_page(h), mm);
	if ((flags & FAULT_FLAG_WRITE) && !(vma->vm_flags & VM_SHARED)) {
		/* Optimization, do the COW without a second fault */
		ret = hugetlb_cow(mm, vma, address, ptep, page, ptl);
	}

	spin_unlock(ptl);

	/*
	 * Only set HPageMigratable in newly allocated pages.  Existing pages
	 * found in the pagecache may not have HPageMigratableset if they have
	 * been isolated for migration.
	 */
	if (new_page)
		SetHPageMigratable(page);

	unlock_page(page);
out:
	return ret;

backout:
	spin_unlock(ptl);
backout_unlocked:
	unlock_page(page);
	restore_reserve_on_error(h, vma, haddr, page);
	put_page(page);
	goto out;
}

#ifdef CONFIG_SMP
u32 hugetlb_fault_mutex_hash(struct address_space *mapping, pgoff_t idx)
{
	unsigned long key[2];
	u32 hash;

	key[0] = (unsigned long) mapping;
	key[1] = idx;

	hash = jhash2((u32 *)&key, sizeof(key)/(sizeof(u32)), 0);

	return hash & (num_fault_mutexes - 1);
}
#else
/*
 * For uniprocessor systems we always use a single mutex, so just
 * return 0 and avoid the hashing overhead.
 */
u32 hugetlb_fault_mutex_hash(struct address_space *mapping, pgoff_t idx)
{
	return 0;
}
#endif

vm_fault_t hugetlb_fault(struct mm_struct *mm, struct vm_area_struct *vma,
			unsigned long address, unsigned int flags)
{
	pte_t *ptep, entry;
	spinlock_t *ptl;
	vm_fault_t ret;
	u32 hash;
	pgoff_t idx;
	struct page *page = NULL;
	struct page *pagecache_page = NULL;
	struct hstate *h = hstate_vma(vma);
	struct address_space *mapping;
	int need_wait_lock = 0;
	unsigned long haddr = address & huge_page_mask(h);

	ptep = huge_pte_offset(mm, haddr, huge_page_size(h));
	if (ptep) {
		/*
		 * Since we hold no locks, ptep could be stale.  That is
		 * OK as we are only making decisions based on content and
		 * not actually modifying content here.
		 */
		entry = huge_ptep_get(ptep);
		if (unlikely(is_hugetlb_entry_migration(entry))) {
			migration_entry_wait_huge(vma, mm, ptep);
			return 0;
		} else if (unlikely(is_hugetlb_entry_hwpoisoned(entry)))
			return VM_FAULT_HWPOISON_LARGE |
				VM_FAULT_SET_HINDEX(hstate_index(h));
	}

	/*
	 * Acquire i_mmap_rwsem before calling huge_pte_alloc and hold
	 * until finished with ptep.  This serves two purposes:
	 * 1) It prevents huge_pmd_unshare from being called elsewhere
	 *    and making the ptep no longer valid.
	 * 2) It synchronizes us with i_size modifications during truncation.
	 *
	 * ptep could have already be assigned via huge_pte_offset.  That
	 * is OK, as huge_pte_alloc will return the same value unless
	 * something has changed.
	 */
	mapping = vma->vm_file->f_mapping;
	i_mmap_lock_read(mapping);
	ptep = huge_pte_alloc(mm, vma, haddr, huge_page_size(h));
	if (!ptep) {
		i_mmap_unlock_read(mapping);
		return VM_FAULT_OOM;
	}

	/*
	 * Serialize hugepage allocation and instantiation, so that we don't
	 * get spurious allocation failures if two CPUs race to instantiate
	 * the same page in the page cache.
	 */
	idx = vma_hugecache_offset(h, vma, haddr);
	hash = hugetlb_fault_mutex_hash(mapping, idx);
	mutex_lock(&hugetlb_fault_mutex_table[hash]);

	entry = huge_ptep_get(ptep);
	if (huge_pte_none(entry)) {
		ret = hugetlb_no_page(mm, vma, mapping, idx, address, ptep, flags);
		goto out_mutex;
	}

	ret = 0;

	/*
	 * entry could be a migration/hwpoison entry at this point, so this
	 * check prevents the kernel from going below assuming that we have
	 * an active hugepage in pagecache. This goto expects the 2nd page
	 * fault, and is_hugetlb_entry_(migration|hwpoisoned) check will
	 * properly handle it.
	 */
	if (!pte_present(entry))
		goto out_mutex;

	/*
	 * If we are going to COW the mapping later, we examine the pending
	 * reservations for this page now. This will ensure that any
	 * allocations necessary to record that reservation occur outside the
	 * spinlock. For private mappings, we also lookup the pagecache
	 * page now as it is used to determine if a reservation has been
	 * consumed.
	 */
	if ((flags & FAULT_FLAG_WRITE) && !huge_pte_write(entry)) {
		if (vma_needs_reservation(h, vma, haddr) < 0) {
			ret = VM_FAULT_OOM;
			goto out_mutex;
		}
		/* Just decrements count, does not deallocate */
		vma_end_reservation(h, vma, haddr);

		if (!(vma->vm_flags & VM_MAYSHARE))
			pagecache_page = hugetlbfs_pagecache_page(h,
								vma, haddr);
	}

	ptl = huge_pte_lock(h, mm, ptep);

	/* Check for a racing update before calling hugetlb_cow */
	if (unlikely(!pte_same(entry, huge_ptep_get(ptep))))
		goto out_ptl;

	/*
	 * hugetlb_cow() requires page locks of pte_page(entry) and
	 * pagecache_page, so here we need take the former one
	 * when page != pagecache_page or !pagecache_page.
	 */
	page = pte_page(entry);
	if (page != pagecache_page)
		if (!trylock_page(page)) {
			need_wait_lock = 1;
			goto out_ptl;
		}

	get_page(page);

	if (flags & FAULT_FLAG_WRITE) {
		if (!huge_pte_write(entry)) {
			ret = hugetlb_cow(mm, vma, address, ptep,
					  pagecache_page, ptl);
			goto out_put_page;
		}
		entry = huge_pte_mkdirty(entry);
	}
	entry = pte_mkyoung(entry);
	if (huge_ptep_set_access_flags(vma, haddr, ptep, entry,
						flags & FAULT_FLAG_WRITE))
		update_mmu_cache(vma, haddr, ptep);
out_put_page:
	if (page != pagecache_page)
		unlock_page(page);
	put_page(page);
out_ptl:
	spin_unlock(ptl);

	if (pagecache_page) {
		unlock_page(pagecache_page);
		put_page(pagecache_page);
	}
out_mutex:
	mutex_unlock(&hugetlb_fault_mutex_table[hash]);
	i_mmap_unlock_read(mapping);
	/*
	 * Generally it's safe to hold refcount during waiting page lock. But
	 * here we just wait to defer the next page fault to avoid busy loop and
	 * the page is not used after unlocked before returning from the current
	 * page fault. So we are safe from accessing freed page, even if we wait
	 * here without taking refcount.
	 */
	if (need_wait_lock)
		wait_on_page_locked(page);
	return ret;
}

#ifdef CONFIG_USERFAULTFD
/*
 * Used by userfaultfd UFFDIO_COPY.  Based on mcopy_atomic_pte with
 * modifications for huge pages.
 */
int hugetlb_mcopy_atomic_pte(struct mm_struct *dst_mm,
			    pte_t *dst_pte,
			    struct vm_area_struct *dst_vma,
			    unsigned long dst_addr,
			    unsigned long src_addr,
			    enum mcopy_atomic_mode mode,
			    struct page **pagep)
{
	bool is_continue = (mode == MCOPY_ATOMIC_CONTINUE);
	struct address_space *mapping;
	pgoff_t idx;
	unsigned long size;
	int vm_shared = dst_vma->vm_flags & VM_SHARED;
	struct hstate *h = hstate_vma(dst_vma);
	pte_t _dst_pte;
	spinlock_t *ptl;
	int ret;
	struct page *page;
	int writable;

	mapping = dst_vma->vm_file->f_mapping;
	idx = vma_hugecache_offset(h, dst_vma, dst_addr);
<<<<<<< HEAD

	if (is_continue) {
		ret = -EFAULT;
		page = find_lock_page(mapping, idx);
		if (!page)
			goto out;
	} else if (!*pagep) {
		ret = -ENOMEM;
=======

	if (is_continue) {
		ret = -EFAULT;
		page = find_lock_page(mapping, idx);
		if (!page)
			goto out;
	} else if (!*pagep) {
		/* If a page already exists, then it's UFFDIO_COPY for
		 * a non-missing case. Return -EEXIST.
		 */
		if (vm_shared &&
		    hugetlbfs_pagecache_present(h, dst_vma, dst_addr)) {
			ret = -EEXIST;
			goto out;
		}

>>>>>>> 8e0eb2fb
		page = alloc_huge_page(dst_vma, dst_addr, 0);
		if (IS_ERR(page)) {
			ret = -ENOMEM;
			goto out;
		}

		ret = copy_huge_page_from_user(page,
						(const void __user *) src_addr,
						pages_per_huge_page(h), false);

		/* fallback to copy_from_user outside mmap_lock */
		if (unlikely(ret)) {
			ret = -ENOENT;
			*pagep = page;
			/* don't free the page */
			goto out;
		}
	} else {
		page = *pagep;
		*pagep = NULL;
	}

	/*
	 * The memory barrier inside __SetPageUptodate makes sure that
	 * preceding stores to the page contents become visible before
	 * the set_pte_at() write.
	 */
	__SetPageUptodate(page);

	/* Add shared, newly allocated pages to the page cache. */
	if (vm_shared && !is_continue) {
		size = i_size_read(mapping->host) >> huge_page_shift(h);
		ret = -EFAULT;
		if (idx >= size)
			goto out_release_nounlock;

		/*
		 * Serialization between remove_inode_hugepages() and
		 * huge_add_to_page_cache() below happens through the
		 * hugetlb_fault_mutex_table that here must be hold by
		 * the caller.
		 */
		ret = huge_add_to_page_cache(page, mapping, idx);
		if (ret)
			goto out_release_nounlock;
	}

	ptl = huge_pte_lockptr(h, dst_mm, dst_pte);
	spin_lock(ptl);

	/*
	 * Recheck the i_size after holding PT lock to make sure not
	 * to leave any page mapped (as page_mapped()) beyond the end
	 * of the i_size (remove_inode_hugepages() is strict about
	 * enforcing that). If we bail out here, we'll also leave a
	 * page in the radix tree in the vm_shared case beyond the end
	 * of the i_size, but remove_inode_hugepages() will take care
	 * of it as soon as we drop the hugetlb_fault_mutex_table.
	 */
	size = i_size_read(mapping->host) >> huge_page_shift(h);
	ret = -EFAULT;
	if (idx >= size)
		goto out_release_unlock;

	ret = -EEXIST;
	if (!huge_pte_none(huge_ptep_get(dst_pte)))
		goto out_release_unlock;

	if (vm_shared) {
		page_dup_rmap(page, true);
	} else {
		ClearHPageRestoreReserve(page);
		hugepage_add_new_anon_rmap(page, dst_vma, dst_addr);
	}

	/* For CONTINUE on a non-shared VMA, don't set VM_WRITE for CoW. */
	if (is_continue && !vm_shared)
		writable = 0;
	else
		writable = dst_vma->vm_flags & VM_WRITE;

	_dst_pte = make_huge_pte(dst_vma, page, writable);
	if (writable)
		_dst_pte = huge_pte_mkdirty(_dst_pte);
	_dst_pte = pte_mkyoung(_dst_pte);

	set_huge_pte_at(dst_mm, dst_addr, dst_pte, _dst_pte);

	(void)huge_ptep_set_access_flags(dst_vma, dst_addr, dst_pte, _dst_pte,
					dst_vma->vm_flags & VM_WRITE);
	hugetlb_count_add(pages_per_huge_page(h), dst_mm);

	/* No need to invalidate - it was non-present before */
	update_mmu_cache(dst_vma, dst_addr, dst_pte);

	spin_unlock(ptl);
	if (!is_continue)
		SetHPageMigratable(page);
	if (vm_shared || is_continue)
		unlock_page(page);
	ret = 0;
out:
	return ret;
out_release_unlock:
	spin_unlock(ptl);
	if (vm_shared || is_continue)
		unlock_page(page);
out_release_nounlock:
	restore_reserve_on_error(h, dst_vma, dst_addr, page);
	put_page(page);
	goto out;
}
#endif /* CONFIG_USERFAULTFD */

static void record_subpages_vmas(struct page *page, struct vm_area_struct *vma,
				 int refs, struct page **pages,
				 struct vm_area_struct **vmas)
{
	int nr;

	for (nr = 0; nr < refs; nr++) {
		if (likely(pages))
			pages[nr] = mem_map_offset(page, nr);
		if (vmas)
			vmas[nr] = vma;
	}
}

long follow_hugetlb_page(struct mm_struct *mm, struct vm_area_struct *vma,
			 struct page **pages, struct vm_area_struct **vmas,
			 unsigned long *position, unsigned long *nr_pages,
			 long i, unsigned int flags, int *locked)
{
	unsigned long pfn_offset;
	unsigned long vaddr = *position;
	unsigned long remainder = *nr_pages;
	struct hstate *h = hstate_vma(vma);
	int err = -EFAULT, refs;

	while (vaddr < vma->vm_end && remainder) {
		pte_t *pte;
		spinlock_t *ptl = NULL;
		int absent;
		struct page *page;

		/*
		 * If we have a pending SIGKILL, don't keep faulting pages and
		 * potentially allocating memory.
		 */
		if (fatal_signal_pending(current)) {
			remainder = 0;
			break;
		}

		/*
		 * Some archs (sparc64, sh*) have multiple pte_ts to
		 * each hugepage.  We have to make sure we get the
		 * first, for the page indexing below to work.
		 *
		 * Note that page table lock is not held when pte is null.
		 */
		pte = huge_pte_offset(mm, vaddr & huge_page_mask(h),
				      huge_page_size(h));
		if (pte)
			ptl = huge_pte_lock(h, mm, pte);
		absent = !pte || huge_pte_none(huge_ptep_get(pte));

		/*
		 * When coredumping, it suits get_dump_page if we just return
		 * an error where there's an empty slot with no huge pagecache
		 * to back it.  This way, we avoid allocating a hugepage, and
		 * the sparse dumpfile avoids allocating disk blocks, but its
		 * huge holes still show up with zeroes where they need to be.
		 */
		if (absent && (flags & FOLL_DUMP) &&
		    !hugetlbfs_pagecache_present(h, vma, vaddr)) {
			if (pte)
				spin_unlock(ptl);
			remainder = 0;
			break;
		}

		/*
		 * We need call hugetlb_fault for both hugepages under migration
		 * (in which case hugetlb_fault waits for the migration,) and
		 * hwpoisoned hugepages (in which case we need to prevent the
		 * caller from accessing to them.) In order to do this, we use
		 * here is_swap_pte instead of is_hugetlb_entry_migration and
		 * is_hugetlb_entry_hwpoisoned. This is because it simply covers
		 * both cases, and because we can't follow correct pages
		 * directly from any kind of swap entries.
		 */
		if (absent || is_swap_pte(huge_ptep_get(pte)) ||
		    ((flags & FOLL_WRITE) &&
		      !huge_pte_write(huge_ptep_get(pte)))) {
			vm_fault_t ret;
			unsigned int fault_flags = 0;

			if (pte)
				spin_unlock(ptl);
			if (flags & FOLL_WRITE)
				fault_flags |= FAULT_FLAG_WRITE;
			if (locked)
				fault_flags |= FAULT_FLAG_ALLOW_RETRY |
					FAULT_FLAG_KILLABLE;
			if (flags & FOLL_NOWAIT)
				fault_flags |= FAULT_FLAG_ALLOW_RETRY |
					FAULT_FLAG_RETRY_NOWAIT;
			if (flags & FOLL_TRIED) {
				/*
				 * Note: FAULT_FLAG_ALLOW_RETRY and
				 * FAULT_FLAG_TRIED can co-exist
				 */
				fault_flags |= FAULT_FLAG_TRIED;
			}
			ret = hugetlb_fault(mm, vma, vaddr, fault_flags);
			if (ret & VM_FAULT_ERROR) {
				err = vm_fault_to_errno(ret, flags);
				remainder = 0;
				break;
			}
			if (ret & VM_FAULT_RETRY) {
				if (locked &&
				    !(fault_flags & FAULT_FLAG_RETRY_NOWAIT))
					*locked = 0;
				*nr_pages = 0;
				/*
				 * VM_FAULT_RETRY must not return an
				 * error, it will return zero
				 * instead.
				 *
				 * No need to update "position" as the
				 * caller will not check it after
				 * *nr_pages is set to 0.
				 */
				return i;
			}
			continue;
		}

		pfn_offset = (vaddr & ~huge_page_mask(h)) >> PAGE_SHIFT;
		page = pte_page(huge_ptep_get(pte));

		/*
		 * If subpage information not requested, update counters
		 * and skip the same_page loop below.
		 */
		if (!pages && !vmas && !pfn_offset &&
		    (vaddr + huge_page_size(h) < vma->vm_end) &&
		    (remainder >= pages_per_huge_page(h))) {
			vaddr += huge_page_size(h);
			remainder -= pages_per_huge_page(h);
			i += pages_per_huge_page(h);
			spin_unlock(ptl);
			continue;
		}

		refs = min3(pages_per_huge_page(h) - pfn_offset,
			    (vma->vm_end - vaddr) >> PAGE_SHIFT, remainder);

		if (pages || vmas)
			record_subpages_vmas(mem_map_offset(page, pfn_offset),
					     vma, refs,
					     likely(pages) ? pages + i : NULL,
					     vmas ? vmas + i : NULL);

		if (pages) {
			/*
			 * try_grab_compound_head() should always succeed here,
			 * because: a) we hold the ptl lock, and b) we've just
			 * checked that the huge page is present in the page
			 * tables. If the huge page is present, then the tail
			 * pages must also be present. The ptl prevents the
			 * head page and tail pages from being rearranged in
			 * any way. So this page must be available at this
			 * point, unless the page refcount overflowed:
			 */
			if (WARN_ON_ONCE(!try_grab_compound_head(pages[i],
								 refs,
								 flags))) {
				spin_unlock(ptl);
				remainder = 0;
				err = -ENOMEM;
				break;
			}
		}

		vaddr += (refs << PAGE_SHIFT);
		remainder -= refs;
		i += refs;

		spin_unlock(ptl);
	}
	*nr_pages = remainder;
	/*
	 * setting position is actually required only if remainder is
	 * not zero but it's faster not to add a "if (remainder)"
	 * branch.
	 */
	*position = vaddr;

	return i ? i : err;
}

unsigned long hugetlb_change_protection(struct vm_area_struct *vma,
		unsigned long address, unsigned long end, pgprot_t newprot)
{
	struct mm_struct *mm = vma->vm_mm;
	unsigned long start = address;
	pte_t *ptep;
	pte_t pte;
	struct hstate *h = hstate_vma(vma);
	unsigned long pages = 0;
	bool shared_pmd = false;
	struct mmu_notifier_range range;

	/*
	 * In the case of shared PMDs, the area to flush could be beyond
	 * start/end.  Set range.start/range.end to cover the maximum possible
	 * range if PMD sharing is possible.
	 */
	mmu_notifier_range_init(&range, MMU_NOTIFY_PROTECTION_VMA,
				0, vma, mm, start, end);
	adjust_range_if_pmd_sharing_possible(vma, &range.start, &range.end);

	BUG_ON(address >= end);
	flush_cache_range(vma, range.start, range.end);

	mmu_notifier_invalidate_range_start(&range);
	i_mmap_lock_write(vma->vm_file->f_mapping);
	for (; address < end; address += huge_page_size(h)) {
		spinlock_t *ptl;
		ptep = huge_pte_offset(mm, address, huge_page_size(h));
		if (!ptep)
			continue;
		ptl = huge_pte_lock(h, mm, ptep);
		if (huge_pmd_unshare(mm, vma, &address, ptep)) {
			pages++;
			spin_unlock(ptl);
			shared_pmd = true;
			continue;
		}
		pte = huge_ptep_get(ptep);
		if (unlikely(is_hugetlb_entry_hwpoisoned(pte))) {
			spin_unlock(ptl);
			continue;
		}
		if (unlikely(is_hugetlb_entry_migration(pte))) {
			swp_entry_t entry = pte_to_swp_entry(pte);

			if (is_write_migration_entry(entry)) {
				pte_t newpte;

				make_migration_entry_read(&entry);
				newpte = swp_entry_to_pte(entry);
				set_huge_swap_pte_at(mm, address, ptep,
						     newpte, huge_page_size(h));
				pages++;
			}
			spin_unlock(ptl);
			continue;
		}
		if (!huge_pte_none(pte)) {
			pte_t old_pte;

			old_pte = huge_ptep_modify_prot_start(vma, address, ptep);
			pte = pte_mkhuge(huge_pte_modify(old_pte, newprot));
			pte = arch_make_huge_pte(pte, vma, NULL, 0);
			huge_ptep_modify_prot_commit(vma, address, ptep, old_pte, pte);
			pages++;
		}
		spin_unlock(ptl);
	}
	/*
	 * Must flush TLB before releasing i_mmap_rwsem: x86's huge_pmd_unshare
	 * may have cleared our pud entry and done put_page on the page table:
	 * once we release i_mmap_rwsem, another task can do the final put_page
	 * and that page table be reused and filled with junk.  If we actually
	 * did unshare a page of pmds, flush the range corresponding to the pud.
	 */
	if (shared_pmd)
		flush_hugetlb_tlb_range(vma, range.start, range.end);
	else
		flush_hugetlb_tlb_range(vma, start, end);
	/*
	 * No need to call mmu_notifier_invalidate_range() we are downgrading
	 * page table protection not changing it to point to a new page.
	 *
	 * See Documentation/vm/mmu_notifier.rst
	 */
	i_mmap_unlock_write(vma->vm_file->f_mapping);
	mmu_notifier_invalidate_range_end(&range);

	return pages << h->order;
}

/* Return true if reservation was successful, false otherwise.  */
bool hugetlb_reserve_pages(struct inode *inode,
					long from, long to,
					struct vm_area_struct *vma,
					vm_flags_t vm_flags)
{
	long chg, add = -1;
	struct hstate *h = hstate_inode(inode);
	struct hugepage_subpool *spool = subpool_inode(inode);
	struct resv_map *resv_map;
	struct hugetlb_cgroup *h_cg = NULL;
	long gbl_reserve, regions_needed = 0;

	/* This should never happen */
	if (from > to) {
		VM_WARN(1, "%s called with a negative range\n", __func__);
		return false;
	}

	/*
	 * Only apply hugepage reservation if asked. At fault time, an
	 * attempt will be made for VM_NORESERVE to allocate a page
	 * without using reserves
	 */
	if (vm_flags & VM_NORESERVE)
		return true;

	/*
	 * Shared mappings base their reservation on the number of pages that
	 * are already allocated on behalf of the file. Private mappings need
	 * to reserve the full area even if read-only as mprotect() may be
	 * called to make the mapping read-write. Assume !vma is a shm mapping
	 */
	if (!vma || vma->vm_flags & VM_MAYSHARE) {
		/*
		 * resv_map can not be NULL as hugetlb_reserve_pages is only
		 * called for inodes for which resv_maps were created (see
		 * hugetlbfs_get_inode).
		 */
		resv_map = inode_resv_map(inode);

		chg = region_chg(resv_map, from, to, &regions_needed);

	} else {
		/* Private mapping. */
		resv_map = resv_map_alloc();
		if (!resv_map)
			return false;

		chg = to - from;

		set_vma_resv_map(vma, resv_map);
		set_vma_resv_flags(vma, HPAGE_RESV_OWNER);
	}

	if (chg < 0)
		goto out_err;

	if (hugetlb_cgroup_charge_cgroup_rsvd(hstate_index(h),
				chg * pages_per_huge_page(h), &h_cg) < 0)
		goto out_err;

	if (vma && !(vma->vm_flags & VM_MAYSHARE) && h_cg) {
		/* For private mappings, the hugetlb_cgroup uncharge info hangs
		 * of the resv_map.
		 */
		resv_map_set_hugetlb_cgroup_uncharge_info(resv_map, h_cg, h);
	}

	/*
	 * There must be enough pages in the subpool for the mapping. If
	 * the subpool has a minimum size, there may be some global
	 * reservations already in place (gbl_reserve).
	 */
	gbl_reserve = hugepage_subpool_get_pages(spool, chg);
	if (gbl_reserve < 0)
		goto out_uncharge_cgroup;

	/*
	 * Check enough hugepages are available for the reservation.
	 * Hand the pages back to the subpool if there are not
	 */
	if (hugetlb_acct_memory(h, gbl_reserve) < 0)
		goto out_put_pages;

	/*
	 * Account for the reservations made. Shared mappings record regions
	 * that have reservations as they are shared by multiple VMAs.
	 * When the last VMA disappears, the region map says how much
	 * the reservation was and the page cache tells how much of
	 * the reservation was consumed. Private mappings are per-VMA and
	 * only the consumed reservations are tracked. When the VMA
	 * disappears, the original reservation is the VMA size and the
	 * consumed reservations are stored in the map. Hence, nothing
	 * else has to be done for private mappings here
	 */
	if (!vma || vma->vm_flags & VM_MAYSHARE) {
		add = region_add(resv_map, from, to, regions_needed, h, h_cg);

		if (unlikely(add < 0)) {
			hugetlb_acct_memory(h, -gbl_reserve);
			goto out_put_pages;
		} else if (unlikely(chg > add)) {
			/*
			 * pages in this range were added to the reserve
			 * map between region_chg and region_add.  This
			 * indicates a race with alloc_huge_page.  Adjust
			 * the subpool and reserve counts modified above
			 * based on the difference.
			 */
			long rsv_adjust;

			/*
			 * hugetlb_cgroup_uncharge_cgroup_rsvd() will put the
			 * reference to h_cg->css. See comment below for detail.
			 */
			hugetlb_cgroup_uncharge_cgroup_rsvd(
				hstate_index(h),
				(chg - add) * pages_per_huge_page(h), h_cg);

			rsv_adjust = hugepage_subpool_put_pages(spool,
								chg - add);
			hugetlb_acct_memory(h, -rsv_adjust);
		} else if (h_cg) {
			/*
			 * The file_regions will hold their own reference to
			 * h_cg->css. So we should release the reference held
			 * via hugetlb_cgroup_charge_cgroup_rsvd() when we are
			 * done.
			 */
			hugetlb_cgroup_put_rsvd_cgroup(h_cg);
		}
	}
	return true;

out_put_pages:
	/* put back original number of pages, chg */
	(void)hugepage_subpool_put_pages(spool, chg);
out_uncharge_cgroup:
	hugetlb_cgroup_uncharge_cgroup_rsvd(hstate_index(h),
					    chg * pages_per_huge_page(h), h_cg);
out_err:
	if (!vma || vma->vm_flags & VM_MAYSHARE)
		/* Only call region_abort if the region_chg succeeded but the
		 * region_add failed or didn't run.
		 */
		if (chg >= 0 && add < 0)
			region_abort(resv_map, from, to, regions_needed);
	if (vma && is_vma_resv_set(vma, HPAGE_RESV_OWNER))
		kref_put(&resv_map->refs, resv_map_release);
	return false;
}

long hugetlb_unreserve_pages(struct inode *inode, long start, long end,
								long freed)
{
	struct hstate *h = hstate_inode(inode);
	struct resv_map *resv_map = inode_resv_map(inode);
	long chg = 0;
	struct hugepage_subpool *spool = subpool_inode(inode);
	long gbl_reserve;

	/*
	 * Since this routine can be called in the evict inode path for all
	 * hugetlbfs inodes, resv_map could be NULL.
	 */
	if (resv_map) {
		chg = region_del(resv_map, start, end);
		/*
		 * region_del() can fail in the rare case where a region
		 * must be split and another region descriptor can not be
		 * allocated.  If end == LONG_MAX, it will not fail.
		 */
		if (chg < 0)
			return chg;
	}

	spin_lock(&inode->i_lock);
	inode->i_blocks -= (blocks_per_huge_page(h) * freed);
	spin_unlock(&inode->i_lock);

	/*
	 * If the subpool has a minimum size, the number of global
	 * reservations to be released may be adjusted.
	 *
	 * Note that !resv_map implies freed == 0. So (chg - freed)
	 * won't go negative.
	 */
	gbl_reserve = hugepage_subpool_put_pages(spool, (chg - freed));
	hugetlb_acct_memory(h, -gbl_reserve);

	return 0;
}

#ifdef CONFIG_ARCH_WANT_HUGE_PMD_SHARE
static unsigned long page_table_shareable(struct vm_area_struct *svma,
				struct vm_area_struct *vma,
				unsigned long addr, pgoff_t idx)
{
	unsigned long saddr = ((idx - svma->vm_pgoff) << PAGE_SHIFT) +
				svma->vm_start;
	unsigned long sbase = saddr & PUD_MASK;
	unsigned long s_end = sbase + PUD_SIZE;

	/* Allow segments to share if only one is marked locked */
	unsigned long vm_flags = vma->vm_flags & VM_LOCKED_CLEAR_MASK;
	unsigned long svm_flags = svma->vm_flags & VM_LOCKED_CLEAR_MASK;

	/*
	 * match the virtual addresses, permission and the alignment of the
	 * page table page.
	 */
	if (pmd_index(addr) != pmd_index(saddr) ||
	    vm_flags != svm_flags ||
	    !range_in_vma(svma, sbase, s_end))
		return 0;

	return saddr;
}

static bool vma_shareable(struct vm_area_struct *vma, unsigned long addr)
{
	unsigned long base = addr & PUD_MASK;
	unsigned long end = base + PUD_SIZE;

	/*
	 * check on proper vm_flags and page table alignment
	 */
	if (vma->vm_flags & VM_MAYSHARE && range_in_vma(vma, base, end))
		return true;
	return false;
}

bool want_pmd_share(struct vm_area_struct *vma, unsigned long addr)
{
#ifdef CONFIG_USERFAULTFD
	if (uffd_disable_huge_pmd_share(vma))
		return false;
#endif
	return vma_shareable(vma, addr);
}

/*
 * Determine if start,end range within vma could be mapped by shared pmd.
 * If yes, adjust start and end to cover range associated with possible
 * shared pmd mappings.
 */
void adjust_range_if_pmd_sharing_possible(struct vm_area_struct *vma,
				unsigned long *start, unsigned long *end)
{
	unsigned long v_start = ALIGN(vma->vm_start, PUD_SIZE),
		v_end = ALIGN_DOWN(vma->vm_end, PUD_SIZE);

	/*
	 * vma needs to span at least one aligned PUD size, and the range
	 * must be at least partially within in.
	 */
	if (!(vma->vm_flags & VM_MAYSHARE) || !(v_end > v_start) ||
		(*end <= v_start) || (*start >= v_end))
		return;

	/* Extend the range to be PUD aligned for a worst case scenario */
	if (*start > v_start)
		*start = ALIGN_DOWN(*start, PUD_SIZE);

	if (*end < v_end)
		*end = ALIGN(*end, PUD_SIZE);
}

/*
 * Search for a shareable pmd page for hugetlb. In any case calls pmd_alloc()
 * and returns the corresponding pte. While this is not necessary for the
 * !shared pmd case because we can allocate the pmd later as well, it makes the
 * code much cleaner.
 *
 * This routine must be called with i_mmap_rwsem held in at least read mode if
 * sharing is possible.  For hugetlbfs, this prevents removal of any page
 * table entries associated with the address space.  This is important as we
 * are setting up sharing based on existing page table entries (mappings).
 *
 * NOTE: This routine is only called from huge_pte_alloc.  Some callers of
 * huge_pte_alloc know that sharing is not possible and do not take
 * i_mmap_rwsem as a performance optimization.  This is handled by the
 * if !vma_shareable check at the beginning of the routine. i_mmap_rwsem is
 * only required for subsequent processing.
 */
pte_t *huge_pmd_share(struct mm_struct *mm, struct vm_area_struct *vma,
		      unsigned long addr, pud_t *pud)
{
	struct address_space *mapping = vma->vm_file->f_mapping;
	pgoff_t idx = ((addr - vma->vm_start) >> PAGE_SHIFT) +
			vma->vm_pgoff;
	struct vm_area_struct *svma;
	unsigned long saddr;
	pte_t *spte = NULL;
	pte_t *pte;
	spinlock_t *ptl;

	i_mmap_assert_locked(mapping);
	vma_interval_tree_foreach(svma, &mapping->i_mmap, idx, idx) {
		if (svma == vma)
			continue;

		saddr = page_table_shareable(svma, vma, addr, idx);
		if (saddr) {
			spte = huge_pte_offset(svma->vm_mm, saddr,
					       vma_mmu_pagesize(svma));
			if (spte) {
				get_page(virt_to_page(spte));
				break;
			}
		}
	}

	if (!spte)
		goto out;

	ptl = huge_pte_lock(hstate_vma(vma), mm, spte);
	if (pud_none(*pud)) {
		pud_populate(mm, pud,
				(pmd_t *)((unsigned long)spte & PAGE_MASK));
		mm_inc_nr_pmds(mm);
	} else {
		put_page(virt_to_page(spte));
	}
	spin_unlock(ptl);
out:
	pte = (pte_t *)pmd_alloc(mm, pud, addr);
	return pte;
}

/*
 * unmap huge page backed by shared pte.
 *
 * Hugetlb pte page is ref counted at the time of mapping.  If pte is shared
 * indicated by page_count > 1, unmap is achieved by clearing pud and
 * decrementing the ref count. If count == 1, the pte page is not shared.
 *
 * Called with page table lock held and i_mmap_rwsem held in write mode.
 *
 * returns: 1 successfully unmapped a shared pte page
 *	    0 the underlying pte page is not shared, or it is the last user
 */
int huge_pmd_unshare(struct mm_struct *mm, struct vm_area_struct *vma,
					unsigned long *addr, pte_t *ptep)
{
	pgd_t *pgd = pgd_offset(mm, *addr);
	p4d_t *p4d = p4d_offset(pgd, *addr);
	pud_t *pud = pud_offset(p4d, *addr);

	i_mmap_assert_write_locked(vma->vm_file->f_mapping);
	BUG_ON(page_count(virt_to_page(ptep)) == 0);
	if (page_count(virt_to_page(ptep)) == 1)
		return 0;

	pud_clear(pud);
	put_page(virt_to_page(ptep));
	mm_dec_nr_pmds(mm);
	*addr = ALIGN(*addr, HPAGE_SIZE * PTRS_PER_PTE) - HPAGE_SIZE;
	return 1;
}

#else /* !CONFIG_ARCH_WANT_HUGE_PMD_SHARE */
pte_t *huge_pmd_share(struct mm_struct *mm, struct vm_area_struct *vma,
		      unsigned long addr, pud_t *pud)
{
	return NULL;
}

int huge_pmd_unshare(struct mm_struct *mm, struct vm_area_struct *vma,
				unsigned long *addr, pte_t *ptep)
{
	return 0;
}

void adjust_range_if_pmd_sharing_possible(struct vm_area_struct *vma,
				unsigned long *start, unsigned long *end)
{
}

bool want_pmd_share(struct vm_area_struct *vma, unsigned long addr)
{
	return false;
}
#endif /* CONFIG_ARCH_WANT_HUGE_PMD_SHARE */

#ifdef CONFIG_ARCH_WANT_GENERAL_HUGETLB
pte_t *huge_pte_alloc(struct mm_struct *mm, struct vm_area_struct *vma,
			unsigned long addr, unsigned long sz)
{
	pgd_t *pgd;
	p4d_t *p4d;
	pud_t *pud;
	pte_t *pte = NULL;

	pgd = pgd_offset(mm, addr);
	p4d = p4d_alloc(mm, pgd, addr);
	if (!p4d)
		return NULL;
	pud = pud_alloc(mm, p4d, addr);
	if (pud) {
		if (sz == PUD_SIZE) {
			pte = (pte_t *)pud;
		} else {
			BUG_ON(sz != PMD_SIZE);
			if (want_pmd_share(vma, addr) && pud_none(*pud))
				pte = huge_pmd_share(mm, vma, addr, pud);
			else
				pte = (pte_t *)pmd_alloc(mm, pud, addr);
		}
	}
	BUG_ON(pte && pte_present(*pte) && !pte_huge(*pte));

	return pte;
}

/*
 * huge_pte_offset() - Walk the page table to resolve the hugepage
 * entry at address @addr
 *
 * Return: Pointer to page table entry (PUD or PMD) for
 * address @addr, or NULL if a !p*d_present() entry is encountered and the
 * size @sz doesn't match the hugepage size at this level of the page
 * table.
 */
pte_t *huge_pte_offset(struct mm_struct *mm,
		       unsigned long addr, unsigned long sz)
{
	pgd_t *pgd;
	p4d_t *p4d;
	pud_t *pud;
	pmd_t *pmd;

	pgd = pgd_offset(mm, addr);
	if (!pgd_present(*pgd))
		return NULL;
	p4d = p4d_offset(pgd, addr);
	if (!p4d_present(*p4d))
		return NULL;

	pud = pud_offset(p4d, addr);
	if (sz == PUD_SIZE)
		/* must be pud huge, non-present or none */
		return (pte_t *)pud;
	if (!pud_present(*pud))
		return NULL;
	/* must have a valid entry and size to go further */

	pmd = pmd_offset(pud, addr);
	/* must be pmd huge, non-present or none */
	return (pte_t *)pmd;
}

#endif /* CONFIG_ARCH_WANT_GENERAL_HUGETLB */

/*
 * These functions are overwritable if your architecture needs its own
 * behavior.
 */
struct page * __weak
follow_huge_addr(struct mm_struct *mm, unsigned long address,
			      int write)
{
	return ERR_PTR(-EINVAL);
}

struct page * __weak
follow_huge_pd(struct vm_area_struct *vma,
	       unsigned long address, hugepd_t hpd, int flags, int pdshift)
{
	WARN(1, "hugepd follow called with no support for hugepage directory format\n");
	return NULL;
}

struct page * __weak
follow_huge_pmd(struct mm_struct *mm, unsigned long address,
		pmd_t *pmd, int flags)
{
	struct page *page = NULL;
	spinlock_t *ptl;
	pte_t pte;

	/* FOLL_GET and FOLL_PIN are mutually exclusive. */
	if (WARN_ON_ONCE((flags & (FOLL_PIN | FOLL_GET)) ==
			 (FOLL_PIN | FOLL_GET)))
		return NULL;

retry:
	ptl = pmd_lockptr(mm, pmd);
	spin_lock(ptl);
	/*
	 * make sure that the address range covered by this pmd is not
	 * unmapped from other threads.
	 */
	if (!pmd_huge(*pmd))
		goto out;
	pte = huge_ptep_get((pte_t *)pmd);
	if (pte_present(pte)) {
		page = pmd_page(*pmd) + ((address & ~PMD_MASK) >> PAGE_SHIFT);
		/*
		 * try_grab_page() should always succeed here, because: a) we
		 * hold the pmd (ptl) lock, and b) we've just checked that the
		 * huge pmd (head) page is present in the page tables. The ptl
		 * prevents the head page and tail pages from being rearranged
		 * in any way. So this page must be available at this point,
		 * unless the page refcount overflowed:
		 */
		if (WARN_ON_ONCE(!try_grab_page(page, flags))) {
			page = NULL;
			goto out;
		}
	} else {
		if (is_hugetlb_entry_migration(pte)) {
			spin_unlock(ptl);
			__migration_entry_wait(mm, (pte_t *)pmd, ptl);
			goto retry;
		}
		/*
		 * hwpoisoned entry is treated as no_page_table in
		 * follow_page_mask().
		 */
	}
out:
	spin_unlock(ptl);
	return page;
}

struct page * __weak
follow_huge_pud(struct mm_struct *mm, unsigned long address,
		pud_t *pud, int flags)
{
	if (flags & (FOLL_GET | FOLL_PIN))
		return NULL;

	return pte_page(*(pte_t *)pud) + ((address & ~PUD_MASK) >> PAGE_SHIFT);
}

struct page * __weak
follow_huge_pgd(struct mm_struct *mm, unsigned long address, pgd_t *pgd, int flags)
{
	if (flags & (FOLL_GET | FOLL_PIN))
		return NULL;

	return pte_page(*(pte_t *)pgd) + ((address & ~PGDIR_MASK) >> PAGE_SHIFT);
}

bool isolate_huge_page(struct page *page, struct list_head *list)
{
	bool ret = true;

	spin_lock_irq(&hugetlb_lock);
	if (!PageHeadHuge(page) ||
	    !HPageMigratable(page) ||
	    !get_page_unless_zero(page)) {
		ret = false;
		goto unlock;
	}
	ClearHPageMigratable(page);
	list_move_tail(&page->lru, list);
unlock:
	spin_unlock_irq(&hugetlb_lock);
<<<<<<< HEAD
=======
	return ret;
}

int get_hwpoison_huge_page(struct page *page, bool *hugetlb)
{
	int ret = 0;

	*hugetlb = false;
	spin_lock_irq(&hugetlb_lock);
	if (PageHeadHuge(page)) {
		*hugetlb = true;
		if (HPageFreed(page) || HPageMigratable(page))
			ret = get_page_unless_zero(page);
	}
	spin_unlock_irq(&hugetlb_lock);
>>>>>>> 8e0eb2fb
	return ret;
}

void putback_active_hugepage(struct page *page)
{
	spin_lock_irq(&hugetlb_lock);
	SetHPageMigratable(page);
	list_move_tail(&page->lru, &(page_hstate(page))->hugepage_activelist);
	spin_unlock_irq(&hugetlb_lock);
	put_page(page);
}

void move_hugetlb_state(struct page *oldpage, struct page *newpage, int reason)
{
	struct hstate *h = page_hstate(oldpage);

	hugetlb_cgroup_migrate(oldpage, newpage);
	set_page_owner_migrate_reason(newpage, reason);

	/*
	 * transfer temporary state of the new huge page. This is
	 * reverse to other transitions because the newpage is going to
	 * be final while the old one will be freed so it takes over
	 * the temporary status.
	 *
	 * Also note that we have to transfer the per-node surplus state
	 * here as well otherwise the global surplus count will not match
	 * the per-node's.
	 */
	if (HPageTemporary(newpage)) {
		int old_nid = page_to_nid(oldpage);
		int new_nid = page_to_nid(newpage);

		SetHPageTemporary(oldpage);
		ClearHPageTemporary(newpage);

		/*
		 * There is no need to transfer the per-node surplus state
		 * when we do not cross the node.
		 */
		if (new_nid == old_nid)
			return;
		spin_lock_irq(&hugetlb_lock);
		if (h->surplus_huge_pages_node[old_nid]) {
			h->surplus_huge_pages_node[old_nid]--;
			h->surplus_huge_pages_node[new_nid]++;
		}
		spin_unlock_irq(&hugetlb_lock);
	}
}

/*
 * This function will unconditionally remove all the shared pmd pgtable entries
 * within the specific vma for a hugetlbfs memory range.
 */
void hugetlb_unshare_all_pmds(struct vm_area_struct *vma)
{
	struct hstate *h = hstate_vma(vma);
	unsigned long sz = huge_page_size(h);
	struct mm_struct *mm = vma->vm_mm;
	struct mmu_notifier_range range;
	unsigned long address, start, end;
	spinlock_t *ptl;
	pte_t *ptep;

	if (!(vma->vm_flags & VM_MAYSHARE))
		return;

	start = ALIGN(vma->vm_start, PUD_SIZE);
	end = ALIGN_DOWN(vma->vm_end, PUD_SIZE);

	if (start >= end)
		return;

	/*
	 * No need to call adjust_range_if_pmd_sharing_possible(), because
	 * we have already done the PUD_SIZE alignment.
	 */
	mmu_notifier_range_init(&range, MMU_NOTIFY_CLEAR, 0, vma, mm,
				start, end);
	mmu_notifier_invalidate_range_start(&range);
	i_mmap_lock_write(vma->vm_file->f_mapping);
	for (address = start; address < end; address += PUD_SIZE) {
		unsigned long tmp = address;

		ptep = huge_pte_offset(mm, address, sz);
		if (!ptep)
			continue;
		ptl = huge_pte_lock(h, mm, ptep);
		/* We don't want 'address' to be changed */
		huge_pmd_unshare(mm, vma, &tmp, ptep);
		spin_unlock(ptl);
	}
	flush_hugetlb_tlb_range(vma, start, end);
	i_mmap_unlock_write(vma->vm_file->f_mapping);
	/*
	 * No need to call mmu_notifier_invalidate_range(), see
	 * Documentation/vm/mmu_notifier.rst.
	 */
	mmu_notifier_invalidate_range_end(&range);
}

#ifdef CONFIG_CMA
static bool cma_reserve_called __initdata;

static int __init cmdline_parse_hugetlb_cma(char *p)
{
	hugetlb_cma_size = memparse(p, &p);
	return 0;
}

early_param("hugetlb_cma", cmdline_parse_hugetlb_cma);

void __init hugetlb_cma_reserve(int order)
{
	unsigned long size, reserved, per_node;
	int nid;

	cma_reserve_called = true;

	if (!hugetlb_cma_size)
		return;

	if (hugetlb_cma_size < (PAGE_SIZE << order)) {
		pr_warn("hugetlb_cma: cma area should be at least %lu MiB\n",
			(PAGE_SIZE << order) / SZ_1M);
		return;
	}

	/*
	 * If 3 GB area is requested on a machine with 4 numa nodes,
	 * let's allocate 1 GB on first three nodes and ignore the last one.
	 */
	per_node = DIV_ROUND_UP(hugetlb_cma_size, nr_online_nodes);
	pr_info("hugetlb_cma: reserve %lu MiB, up to %lu MiB per node\n",
		hugetlb_cma_size / SZ_1M, per_node / SZ_1M);

	reserved = 0;
	for_each_node_state(nid, N_ONLINE) {
		int res;
		char name[CMA_MAX_NAME];

		size = min(per_node, hugetlb_cma_size - reserved);
		size = round_up(size, PAGE_SIZE << order);

		snprintf(name, sizeof(name), "hugetlb%d", nid);
		res = cma_declare_contiguous_nid(0, size, 0, PAGE_SIZE << order,
						 0, false, name,
						 &hugetlb_cma[nid], nid);
		if (res) {
			pr_warn("hugetlb_cma: reservation failed: err %d, node %d",
				res, nid);
			continue;
		}

		reserved += size;
		pr_info("hugetlb_cma: reserved %lu MiB on node %d\n",
			size / SZ_1M, nid);

		if (reserved >= hugetlb_cma_size)
			break;
	}
}

void __init hugetlb_cma_check(void)
{
	if (!hugetlb_cma_size || cma_reserve_called)
		return;

	pr_warn("hugetlb_cma: the option isn't supported by current arch\n");
}

#endif /* CONFIG_CMA */<|MERGE_RESOLUTION|>--- conflicted
+++ resolved
@@ -1793,11 +1793,7 @@
 			SetPageHWPoison(page);
 			ClearPageHWPoison(head);
 		}
-<<<<<<< HEAD
-		remove_hugetlb_page(h, page, false);
-=======
 		remove_hugetlb_page(h, head, false);
->>>>>>> 8e0eb2fb
 		h->max_huge_pages--;
 		spin_unlock_irq(&hugetlb_lock);
 		update_and_free_page(h, head);
@@ -2469,134 +2465,6 @@
 	return ret;
 }
 
-/*
- * alloc_and_dissolve_huge_page - Allocate a new page and dissolve the old one
- * @h: struct hstate old page belongs to
- * @old_page: Old page to dissolve
- * @list: List to isolate the page in case we need to
- * Returns 0 on success, otherwise negated error.
- */
-static int alloc_and_dissolve_huge_page(struct hstate *h, struct page *old_page,
-					struct list_head *list)
-{
-	gfp_t gfp_mask = htlb_alloc_mask(h) | __GFP_THISNODE;
-	int nid = page_to_nid(old_page);
-	struct page *new_page;
-	int ret = 0;
-
-	/*
-	 * Before dissolving the page, we need to allocate a new one for the
-	 * pool to remain stable. Using alloc_buddy_huge_page() allows us to
-	 * not having to deal with prep_new_huge_page() and avoids dealing of any
-	 * counters. This simplifies and let us do the whole thing under the
-	 * lock.
-	 */
-	new_page = alloc_buddy_huge_page(h, gfp_mask, nid, NULL, NULL);
-	if (!new_page)
-		return -ENOMEM;
-
-retry:
-	spin_lock_irq(&hugetlb_lock);
-	if (!PageHuge(old_page)) {
-		/*
-		 * Freed from under us. Drop new_page too.
-		 */
-		goto free_new;
-	} else if (page_count(old_page)) {
-		/*
-		 * Someone has grabbed the page, try to isolate it here.
-		 * Fail with -EBUSY if not possible.
-		 */
-		spin_unlock_irq(&hugetlb_lock);
-		if (!isolate_huge_page(old_page, list))
-			ret = -EBUSY;
-		spin_lock_irq(&hugetlb_lock);
-		goto free_new;
-	} else if (!HPageFreed(old_page)) {
-		/*
-		 * Page's refcount is 0 but it has not been enqueued in the
-		 * freelist yet. Race window is small, so we can succeed here if
-		 * we retry.
-		 */
-		spin_unlock_irq(&hugetlb_lock);
-		cond_resched();
-		goto retry;
-	} else {
-		/*
-		 * Ok, old_page is still a genuine free hugepage. Remove it from
-		 * the freelist and decrease the counters. These will be
-		 * incremented again when calling __prep_account_new_huge_page()
-		 * and enqueue_huge_page() for new_page. The counters will remain
-		 * stable since this happens under the lock.
-		 */
-		remove_hugetlb_page(h, old_page, false);
-
-		/*
-		 * new_page needs to be initialized with the standard hugetlb
-		 * state. This is normally done by prep_new_huge_page() but
-		 * that takes hugetlb_lock which is already held so we need to
-		 * open code it here.
-		 * Reference count trick is needed because allocator gives us
-		 * referenced page but the pool requires pages with 0 refcount.
-		 */
-		__prep_new_huge_page(new_page);
-		__prep_account_new_huge_page(h, nid);
-		page_ref_dec(new_page);
-		enqueue_huge_page(h, new_page);
-
-		/*
-		 * Pages have been replaced, we can safely free the old one.
-		 */
-		spin_unlock_irq(&hugetlb_lock);
-		update_and_free_page(h, old_page);
-	}
-
-	return ret;
-
-free_new:
-	spin_unlock_irq(&hugetlb_lock);
-	__free_pages(new_page, huge_page_order(h));
-
-	return ret;
-}
-
-int isolate_or_dissolve_huge_page(struct page *page, struct list_head *list)
-{
-	struct hstate *h;
-	struct page *head;
-	int ret = -EBUSY;
-
-	/*
-	 * The page might have been dissolved from under our feet, so make sure
-	 * to carefully check the state under the lock.
-	 * Return success when racing as if we dissolved the page ourselves.
-	 */
-	spin_lock_irq(&hugetlb_lock);
-	if (PageHuge(page)) {
-		head = compound_head(page);
-		h = page_hstate(head);
-	} else {
-		spin_unlock_irq(&hugetlb_lock);
-		return 0;
-	}
-	spin_unlock_irq(&hugetlb_lock);
-
-	/*
-	 * Fence off gigantic pages as there is a cyclic dependency between
-	 * alloc_contig_range and them. Return -ENOMEM as this has the effect
-	 * of bailing out right away without further retrying.
-	 */
-	if (hstate_is_gigantic(h))
-		return -ENOMEM;
-
-	if (page_count(head) && isolate_huge_page(head, list))
-		ret = 0;
-	else if (!page_count(head))
-		ret = alloc_and_dissolve_huge_page(h, head, list);
-
-	return ret;
-}
-
 struct page *alloc_huge_page(struct vm_area_struct *vma,
 				    unsigned long addr, int avoid_reserve)
 {
@@ -5087,16 +4955,6 @@
 
 	mapping = dst_vma->vm_file->f_mapping;
 	idx = vma_hugecache_offset(h, dst_vma, dst_addr);
-<<<<<<< HEAD
-
-	if (is_continue) {
-		ret = -EFAULT;
-		page = find_lock_page(mapping, idx);
-		if (!page)
-			goto out;
-	} else if (!*pagep) {
-		ret = -ENOMEM;
-=======
 
 	if (is_continue) {
 		ret = -EFAULT;
@@ -5113,7 +4971,6 @@
 			goto out;
 		}
 
->>>>>>> 8e0eb2fb
 		page = alloc_huge_page(dst_vma, dst_addr, 0);
 		if (IS_ERR(page)) {
 			ret = -ENOMEM;
@@ -6071,8 +5928,6 @@
 	list_move_tail(&page->lru, list);
 unlock:
 	spin_unlock_irq(&hugetlb_lock);
-<<<<<<< HEAD
-=======
 	return ret;
 }
 
@@ -6088,7 +5943,6 @@
 			ret = get_page_unless_zero(page);
 	}
 	spin_unlock_irq(&hugetlb_lock);
->>>>>>> 8e0eb2fb
 	return ret;
 }
 
