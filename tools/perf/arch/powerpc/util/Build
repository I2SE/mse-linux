--- conflicted
+++ resolved
@@ -1,10 +1,7 @@
 libperf-y += header.o
 libperf-y += sym-handling.o
 libperf-y += kvm-stat.o
-<<<<<<< HEAD
-=======
 libperf-y += perf_regs.o
->>>>>>> 138a0764
 
 libperf-$(CONFIG_DWARF) += dwarf-regs.o
 libperf-$(CONFIG_DWARF) += skip-callchain-idx.o
