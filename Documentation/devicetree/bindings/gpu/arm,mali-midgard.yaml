--- conflicted
+++ resolved
@@ -45,11 +45,6 @@
              - rockchip,rk3399-mali
           - const: arm,mali-t860
 
-<<<<<<< HEAD
-          # "arm,mali-t624"
-=======
-          # "arm,mali-t628"
->>>>>>> 5f1f1528
           # "arm,mali-t830"
           # "arm,mali-t880"
 
